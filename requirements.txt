# Core dependencies for the Chewy Playback Pipeline
pandas>=1.5.0
numpy>=1.21.0
openai>=1.0.0
python-dotenv>=0.19.0
requests>=2.28.0
Pillow>=9.0.0

# Additional dependencies for agents
pathlib2>=2.3.0

# Breed Predictor Agent dependencies
scikit-learn>=1.0.0
matplotlib>=3.5.0
<<<<<<< HEAD
seaborn>=0.11.0 

Flask==2.3.3
Werkzeug==2.3.7
Jinja2==3.1.2
MarkupSafe==2.1.3
itsdangerous==2.1.2
click==8.1.7
blinker==1.6.3 
=======
seaborn>=0.11.0

# Snowflake connectivity (Connector - compatible with Python 3.13)
snowflake-connector-python>=3.0.0 
>>>>>>> eb8e3d74
<|MERGE_RESOLUTION|>--- conflicted
+++ resolved
@@ -12,9 +12,9 @@
 # Breed Predictor Agent dependencies
 scikit-learn>=1.0.0
 matplotlib>=3.5.0
-<<<<<<< HEAD
 seaborn>=0.11.0 
 
+# Flask web server dependencies
 Flask==2.3.3
 Werkzeug==2.3.7
 Jinja2==3.1.2
@@ -22,9 +22,9 @@
 itsdangerous==2.1.2
 click==8.1.7
 blinker==1.6.3 
-=======
 seaborn>=0.11.0
 
 # Snowflake connectivity (Connector - compatible with Python 3.13)
 snowflake-connector-python>=3.0.0 
->>>>>>> eb8e3d74
+
+
