--- conflicted
+++ resolved
@@ -110,29 +110,19 @@
             return None
         
         try:
-<<<<<<< HEAD
-            # Get pet profile data from get_pet_profiles query
-            customer_data = self.snowflake_connector.get_customer_data(customer_id)
-            if not customer_data or 'get_pet_profiles' not in customer_data:
-                logger.warning(f"No get_pet_profiles data found for customer {customer_id}")
-                return None
-            
-            pet_profile_data = customer_data['get_pet_profiles']
-=======
             # Get pet profile data from cached data
             if hasattr(self, 'pipeline') and self.pipeline:
                 # Use pipeline's cached data
                 customer_data = self.pipeline._get_all_customer_data(customer_id)
                 pet_profile_data = customer_data.get('get_pet_profiles', [])
             else:
-                # No fallback - pipeline should always provide cached data
-                logger.error(f"No pipeline reference available for customer {customer_id}")
-                return None
+                # Fallback to direct snowflake connector
+                customer_data = self.snowflake_connector.get_customer_data(customer_id)
+                pet_profile_data = customer_data.get('get_pet_profiles', [])
             
             if not pet_profile_data:
                 logger.warning(f"No pet profile data found for customer {customer_id}")
                 return None
->>>>>>> 540bd9ed
             unknowns = self.scan_pet_profile_data_for_unknowns(pet_profile_data, customer_id)
             
             return unknowns
