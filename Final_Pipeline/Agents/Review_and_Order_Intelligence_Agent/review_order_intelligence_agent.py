#!/usr/bin/env python3
"""
Review and Order Intelligence Agent

Enhanced AI agent that derives comprehensive pet insights from order history and customer reviews
using LLM analysis with intelligent pet detection capabilities.

Features:
- Count-based pet detection (e.g., "my 3 cats" vs 2 known cats)
- Named pet detection (e.g., "Charlie loves this toy")
- Unnamed species detection (e.g., "my dog" with no dogs in profiles)
- Comprehensive LLM analysis for pet profiling
"""

import json
import logging
import os
import re
from typing import Any, Dict, List

import openai
import pandas as pd

# Configure logging
logging.basicConfig(level=logging.INFO)
logger = logging.getLogger(__name__)

# Constants for review analysis
PRIORITY_REVIEW_KEYWORDS = [
    'girl', 'boy', 'female', 'male', 'she', 'he', 'her', 'his',
    'lbs', 'pounds', 'weight', 'large', 'small', 'breed'
]

class ReviewOrderIntelligenceAgent:
    """
    Enhanced AI agent for comprehensive pet profile analysis.
    
    This agent processes customer review and order data to create detailed pet profiles
    using advanced LLM analysis and intelligent pet detection. It handles:
    
    - Count-based detection: Identifies discrepancies between known pets and review mentions
    - Named pet detection: Extracts specific pet names mentioned in reviews  
    - Unnamed species detection: Detects new pet types mentioned without names
    - Comprehensive profiling: Creates detailed pet attributes from review sentiment
    
    Designed for integration with the Chewy Playback Pipeline using cached Snowflake data.
    """
    
    def __init__(self, openai_api_key: str = None):
        """
        Initialize the Review and Order Intelligence Agent.
        
        Args:
            openai_api_key: OpenAI API key for LLM analysis. If None, reads from environment.
        """
        self.openai_api_key = openai_api_key or os.getenv('OPENAI_API_KEY')

    # ============================================================================
    # ENHANCED PET DETECTION METHODS
    # ============================================================================
    
    def _get_customer_pets_from_reviews(self, customer_reviews: pd.DataFrame, known_pet_profiles: List[Dict] = None, orders_df: pd.DataFrame = None) -> Dict[str, Any]:
        """Get all pets for a customer from review data with enhanced detection."""
        if not known_pet_profiles:
            return {'pet_names': [], 'pet_count_analysis': {}}
        
        # Get registered pets from the known pet profiles (from Snowflake)
        registered_pets = [pet['PetName'] for pet in known_pet_profiles if pet.get('PetName')]
        
        # Enhanced detection of additional pets using LLM + hashmap approach
        pet_count_analysis = self._detect_additional_pets_with_llm(
            customer_reviews, known_pet_profiles or [], orders_df
        )
        
        # Get all pet names (registered + additional)
        all_pet_names = registered_pets + [pet['name'] for pet in pet_count_analysis.get('additional_pets', [])]
        
        return {
            'pet_names': list(set(all_pet_names)),
            'pet_count_analysis': pet_count_analysis
        }
    
    def _detect_additional_pets_with_llm(self, customer_reviews: pd.DataFrame, known_pet_profiles: List[Dict], orders_df: pd.DataFrame = None) -> Dict[str, Any]:
        """Detect additional pets mentioned in reviews using LLM analysis and hashmap approach."""
        
        # Extract current pet counts from known profiles
        current_counts = {}
        for profile in known_pet_profiles:
            pet_type = profile.get('PetType', 'unknown').lower()
            if pet_type != 'unknown' and pet_type != 'unk':
                current_counts[pet_type] = current_counts.get(pet_type, 0) + 1
        
        # If no reviews, return current state
        if customer_reviews.empty:
            return {
                'additional_pets': [],
                'original_counts': current_counts,
                'detected_counts': current_counts.copy(),
                'updated_counts': current_counts.copy()
            }
        
        # Use LLM to detect pet ownership mentions in reviews
        review_text = " ".join(customer_reviews['ReviewText'].fillna('').tolist())
        
        try:
            llm_analysis = self._analyze_pet_ownership_with_llm(review_text, current_counts, orders_df)
            detected_counts = llm_analysis['pet_counts']
            named_pets = llm_analysis.get('named_pets', [])
        except Exception as e:
            logger.warning(f"🔄 LLM pet ownership analysis failed, using known counts: {e}")
            detected_counts = current_counts.copy()
            named_pets = []
        
        # Find discrepancies and create additional pet profiles
        additional_pets = []
        updated_counts = current_counts.copy()
        
        # Process count-based additional pets (e.g., "my 3 cats" when only 2 in profiles)
        for pet_type, detected_count in detected_counts.items():
            current_count = current_counts.get(pet_type, 0)
            if detected_count > current_count:
                # Create additional pets for the difference
                for i in range(detected_count - current_count):
                    additional_pets.append({
                        'name': f'Additional_{pet_type.title()}_{i+1}',
                        'type': pet_type,
                        'source': 'detected_from_reviews',
                        'confidence': 0.7,
                        'detection_method': 'count_based_detection'
                    })
                updated_counts[pet_type] = detected_count
        
        # Process named pets not in known profiles
        known_pet_names = [pet['PetName'].lower() for pet in known_pet_profiles]
        for named_pet in named_pets:
            pet_name = named_pet['name']
            pet_species = named_pet['species']
            
            # Skip if pet name already exists in known profiles
            if pet_name.lower() not in known_pet_names:
                # Adjust confidence based on species certainty
                if pet_species == 'unknown':
                    confidence = 0.5  # Lower confidence when species cannot be determined
                else:
                    confidence = 0.8  # Higher confidence when species is known or inferred
                
                additional_pets.append({
                    'name': pet_name,
                    'type': pet_species,
                    'source': 'detected_from_reviews',
                    'confidence': confidence,
                    'detection_method': 'named_pet_detection'
                })
                
                # Update count for this species if not already counted
                if pet_species != 'unknown' and pet_species not in updated_counts:
                    updated_counts[pet_species] = updated_counts.get(pet_species, 0) + 1
                
        # Handle "my cat" case - unnamed pets of new species
        for pet_type, detected_count in detected_counts.items():
            if pet_type not in current_counts and detected_count > 0 and pet_type != 'unknown':
                # This is a new species mentioned (e.g., "my cat" when no cats in profiles)
                additional_pets.append({
                    'name': f'UNK_{pet_type.upper()}',
                    'type': pet_type,
                    'source': 'detected_from_reviews',
                    'confidence': 0.6,
                    'detection_method': 'unnamed_species_detection'
                })
                updated_counts[pet_type] = detected_count
        
        return {
            'additional_pets': additional_pets,
            'original_counts': current_counts,
            'detected_counts': detected_counts,
            'updated_counts': updated_counts
        }
    
    def _analyze_pet_ownership_with_llm(self, review_text: str, known_counts: Dict[str, int], customer_orders: pd.DataFrame = None) -> Dict[str, Any]:
        """Use LLM to analyze review text for pet ownership indicators and specific pet names."""
        
        # Truncate review text to avoid token limits
        if len(review_text) > 3000:
            review_text = review_text[:3000] + "..."
        
        prompt = f"""Analyze these customer reviews and extract pet ownership information.

Known pets from profiles: {known_counts}

Review texts: {review_text}

Extract TWO types of information:

1. PET COUNTS by species:
- Look for phrases like: "my 3 cats", "both of my dogs", "all 4 of them"
- Count clear ownership statements by the reviewer
- IGNORE product descriptions, other people's pets, hypothetical scenarios

2. SPECIFIC PET NAMES mentioned:
- Look for capitalized names that appear to be pet names
- Examples: "Fluffy loves this", "Max and Bella enjoy", "my dog Charlie"
- Include the species if mentioned with the name, otherwise use "unknown"
- For names without explicit species, try to infer from context or use "unknown"
- ONLY include names that seem to belong to the reviewer's pets

Return ONLY a JSON object with this structure:
{{
    "pet_counts": {{"dog": 2, "cat": 3}},
    "named_pets": [
        {{"name": "Charlie", "species": "dog"}},
        {{"name": "Fluffy", "species": "cat"}},
        {{"name": "Max", "species": "unknown"}}
    ]
}}

If no clear information found, return:
{{
    "pet_counts": {known_counts},
    "named_pets": []
}}"""
        
        try:
            client = openai.OpenAI(api_key=self.openai_api_key)
            response = client.chat.completions.create(
                model="gpt-4",
                messages=[
                    {"role": "system", "content": "You are an expert at analyzing text for pet ownership indicators. Return only valid JSON with pet counts."},
                    {"role": "user", "content": prompt}
                ],
                temperature=0.1,
                max_tokens=200
            )
            
            llm_response = response.choices[0].message.content.strip()
            
            # Parse JSON response
            import re
            json_match = re.search(r'\{.*\}', llm_response, re.DOTALL)
            if json_match:
                detected_data = json.loads(json_match.group())
                
                # Extract and validate pet counts
                pet_counts = detected_data.get('pet_counts', known_counts)
                validated_counts = {}
                for pet_type, count in pet_counts.items():
                    if isinstance(count, int) and count >= 0 and pet_type.lower() in ['dog', 'cat', 'pet', 'bird', 'rabbit', 'fish', 'unknown']:
                        validated_counts[pet_type.lower()] = count
                
                # Extract named pets
                named_pets = detected_data.get('named_pets', [])
                validated_named_pets = []
                for pet in named_pets:
                    if isinstance(pet, dict) and 'name' in pet and 'species' in pet:
                        species = str(pet['species']).lower().strip()
                        # Try to infer species from order context if unknown
                        if species == 'unknown':
                            species = self._infer_species_from_orders(str(pet['name']).strip(), customer_orders or pd.DataFrame())
                        
                        validated_named_pets.append({
                            'name': str(pet['name']).strip(),
                            'species': species
                        })
                
                return {
                    'pet_counts': validated_counts if validated_counts else known_counts,
                    'named_pets': validated_named_pets
                }
            else:
                logger.warning("No JSON found in LLM response for pet ownership analysis")
                return {'pet_counts': known_counts, 'named_pets': []}
                
        except Exception as e:
            logger.error(f"❌ Error in LLM pet ownership analysis: {e}")
            return {'pet_counts': known_counts, 'named_pets': []}
    
    def analyze_customer_with_cached_data(self, customer_id: str, pets_df: pd.DataFrame, orders_df: pd.DataFrame, reviews_df: pd.DataFrame) -> Dict[str, Any]:
        """
        Analyze a single customer using cached Snowflake data with enhanced pet detection.
        This method is called by the pipeline with pre-fetched cached data.
        """
        logger.info(f"Analyzing customer {customer_id} with cached data...")
        
        if pets_df.empty:
            logger.warning(f"No pets found for customer {customer_id}")
            return {}
        
        # Convert pets DataFrame to list of dictionaries for the enhanced detection
        known_pet_profiles = []
        for _, pet_row in pets_df.iterrows():
            known_pet_profiles.append({
                'PetName': pet_row.get('PetName', 'Unknown'),
                'PetType': pet_row.get('PetType', 'UNK'),
                'PetBreed': pet_row.get('PetBreed', 'UNK'),
                'Gender': pet_row.get('Gender', 'UNK'),
                'PetAge': pet_row.get('PetAge', 'UNK'),
                'Weight': pet_row.get('Weight', 'UNK'),
                'Birthday': pet_row.get('Birthday', 'UNK')
            })
        
        # Use enhanced pet detection to get all pets (including additional ones from reviews)
        pet_detection_result = self._get_customer_pets_from_reviews(reviews_df, known_pet_profiles, orders_df)
        all_pet_names = pet_detection_result['pet_names']
        pet_count_analysis = pet_detection_result['pet_count_analysis']
        
        customer_results = {}
        
        # Log the pet count analysis results
        if pet_count_analysis.get('additional_pets'):
            logger.info(f"  🔍 Detected {len(pet_count_analysis['additional_pets'])} additional pets from reviews")
            logger.info(f"  📊 Pet count analysis: {pet_count_analysis['updated_counts']}")
        
        for pet_name in all_pet_names:
            logger.info(f"  🐾 Analyzing pet {pet_name} for customer {customer_id}...")
            
            # Get structured pet profile data for this pet
            structured_pet_data = None
            pet_profile_row = pets_df[pets_df['PetName'] == pet_name]
            if not pet_profile_row.empty:
                structured_pet_data = pet_profile_row.iloc[0].to_dict()
            else:
                # This is an additional pet detected from reviews
                additional_pet_info = next(
                    (pet for pet in pet_count_analysis.get('additional_pets', []) if pet['name'] == pet_name),
                    None
                )
                if additional_pet_info:
                    structured_pet_data = {
                        'PetName': pet_name,
                        'PetType': additional_pet_info['type'].title(),
                        'PetBreed': 'UNK',
                        'Gender': 'UNK',
                        'PetAge': 'UNK',
                        'Weight': 'UNK',
                        'Birthday': 'UNK',
                        'source': additional_pet_info['source'],
                        'confidence': additional_pet_info['confidence']
                    }
            
            # Filter reviews for this pet
            pet_reviews = pd.DataFrame()
            if not reviews_df.empty:
                if pet_name.startswith('Additional_') or pet_name.startswith('UNK_'):
                    # For additional pets or unnamed species, include all reviews for LLM analysis
                    pet_reviews = reviews_df.copy()
                elif structured_pet_data and structured_pet_data.get('source') == 'detected_from_reviews':
                    # For named pets detected from reviews, try to find specific mentions first
                    specific_reviews = reviews_df[
                        reviews_df['ReviewText'].str.contains(pet_name, case=False, na=False)
                    ]
                    if not specific_reviews.empty:
                        pet_reviews = specific_reviews
                    else:
                        # If no specific mentions, use all reviews for context
                        pet_reviews = reviews_df.copy()
                else:
                    # For registered pets, filter reviews that mention the pet name
                    pet_reviews = reviews_df[
                        reviews_df['ReviewText'].str.contains(pet_name, case=False, na=False)
                    ]
                    # If no specific reviews found, include all reviews for context
                    if pet_reviews.empty:
                        pet_reviews = reviews_df.copy()
            
            # Analyze pet attributes using LLM
            try:
                insights = self._analyze_pet_attributes_with_llm(
                    pet_reviews, orders_df, pet_name, structured_pet_data
                )
                
                # Create pet profile with enhanced information
                pet_insight = {
                    "PetName": pet_name,
                    "PetType": insights.get("PetType", "UNK"),
                    "PetTypeScore": insights.get("PetTypeScore", 0.0),
                    "Breed": insights.get("Breed", "UNK"),
                    "BreedScore": insights.get("BreedScore", 0.0),
                    "LifeStage": insights.get("LifeStage", "UNK"),
                    "LifeStageScore": insights.get("LifeStageScore", 0.0),
                    "Gender": insights.get("Gender", "UNK"),
                    "GenderScore": insights.get("GenderScore", 0.0),
                    "SizeCategory": insights.get("SizeCategory", "UNK"),
                    "SizeScore": insights.get("SizeScore", 0.0),
                    "Weight": insights.get("Weight", "UNK"),
                    "WeightScore": insights.get("WeightScore", 0.0),
                    "Birthday": insights.get("Birthday", "UNK"),
                    "BirthdayScore": insights.get("BirthdayScore", 0.0),
                    "PersonalityTraits": insights.get("PersonalityTraits", []),
                    "PersonalityScores": insights.get("PersonalityScores", {}),
                    "FavoriteProductCategories": insights.get("FavoriteProductCategories", []),
                    "CategoryScores": insights.get("CategoryScores", {}),
                    "BrandPreferences": insights.get("BrandPreferences", []),
                    "BrandScores": insights.get("BrandScores", {}),
                    "DietaryPreferences": insights.get("DietaryPreferences", []),
                    "DietaryScores": insights.get("DietaryScores", {}),
                    "BehavioralCues": insights.get("BehavioralCues", []),
                    "BehavioralScores": insights.get("BehavioralScores", {}),
                    "HealthMentions": insights.get("HealthMentions", []),
                    "HealthScores": insights.get("HealthScores", {}),
                    "MostOrderedProducts": insights.get("MostOrderedProducts", [])
                }
                
                # Add metadata for detected pets
                if structured_pet_data and structured_pet_data.get('source') == 'detected_from_reviews':
                    pet_insight["DetectionSource"] = "review_analysis"
                    pet_insight["DetectionConfidence"] = structured_pet_data.get('confidence', 0.7)
                    pet_insight["DetectionMethod"] = structured_pet_data.get('detection_method', 'enhanced_llm_detection')
                    
                    # Add specific metadata based on detection type
                    if pet_name.startswith('Additional_'):
                        pet_insight["DetectionType"] = "count_based"
                    elif pet_name.startswith('UNK_'):
                        pet_insight["DetectionType"] = "unnamed_species"
                    else:
                        pet_insight["DetectionType"] = "named_pet"
                
                customer_results[pet_name] = pet_insight
                logger.info(f"    ✅ Completed analysis for {pet_name}")
                
            except Exception as e:
                logger.error(f"    ❌ Error analyzing pet {pet_name}: {e}")
                continue
        
        # Add pet count analysis to the results metadata
        if pet_count_analysis:
            customer_results['_pet_count_analysis'] = pet_count_analysis
        
        logger.info(f"✅ Completed customer {customer_id} with {len(customer_results)} pets")
        return customer_results

    # ============================================================================
    # LLM CONTEXT PREPARATION AND ANALYSIS
    # ============================================================================
    
    def _prepare_llm_context(self, pet_reviews: pd.DataFrame, customer_orders: pd.DataFrame, pet_name: str, structured_pet_data: Dict[str, Any] = None) -> str:
        """Prepare context data for LLM analysis."""
        context_parts = []
        
        # Add structured pet data that's already available
        if structured_pet_data and pet_name != 'UNK':
            # Use the structured pet data passed from the pipeline
            context_parts.append(f"Pet Profile Data for {pet_name}:")
            context_parts.append(f"- Pet Type: {structured_pet_data.get('PetType', 'UNK')}")
            context_parts.append(f"- Breed: {structured_pet_data.get('PetBreed', structured_pet_data.get('Breed', 'UNK'))}")
            context_parts.append(f"- Gender: {structured_pet_data.get('Gender', 'UNK')}")
            context_parts.append(f"- Life Stage: {structured_pet_data.get('PetAge', structured_pet_data.get('LifeStage', 'UNK'))}")
            context_parts.append(f"- Size Category: {structured_pet_data.get('SizeCategory', 'UNK')}")
            context_parts.append(f"- Weight: {structured_pet_data.get('Weight', 'UNK')}")
            context_parts.append(f"- Birthday: {structured_pet_data.get('Birthday', 'UNK')}")
            context_parts.append("")
        elif not pet_reviews.empty and pet_name != 'UNK':
            # Fallback: try to get pet data from reviews (old method)
            try:
                pet_data = pet_reviews.iloc[0]
                context_parts.append(f"Pet Profile Data for {pet_name}:")
                context_parts.append(f"- Pet Type: {pet_data.get('PetType', 'UNK')}")
                context_parts.append(f"- Breed: {pet_data.get('Breed', 'UNK')}")
                context_parts.append(f"- Gender: {pet_data.get('Gender', 'UNK')}")
                context_parts.append(f"- Life Stage: {pet_data.get('LifeStage', 'UNK')}")
                context_parts.append(f"- Size Category: {pet_data.get('SizeCategory', 'UNK')}")
                context_parts.append(f"- Weight: {pet_data.get('Weight', 'UNK')}")
                context_parts.append(f"- Birthday: {pet_data.get('Birthday', 'UNK')}")
                context_parts.append("")
            except Exception as e:
                logger.warning(f"Could not extract pet data from reviews for {pet_name}: {e}")
                context_parts.append(f"Pet Profile Data for {pet_name}:")
                context_parts.append("- Pet Type: UNK")
                context_parts.append("- Breed: UNK")
                context_parts.append("- Gender: UNK")
                context_parts.append("- Life Stage: UNK")
                context_parts.append("- Size Category: UNK")
                context_parts.append("- Weight: UNK")
                context_parts.append("- Birthday: UNK")
            context_parts.append("")
        elif pet_name == 'UNK' or pet_name.startswith('Additional_') or pet_name.startswith('UNK_'):
            context_parts.append(f"Pet Profile Data for {pet_name}:")
            if structured_pet_data and structured_pet_data.get('PetType') and structured_pet_data.get('PetType') != 'UNK':
                context_parts.append(f"- Pet Type: {structured_pet_data.get('PetType', 'UNK')}")
            else:
                context_parts.append("- Pet Type: UNK")
            context_parts.append("- Breed: UNK")
            context_parts.append("- Gender: UNK")
            context_parts.append("- Life Stage: UNK")
            context_parts.append("- Size Category: UNK")
            context_parts.append("- Weight: UNK")
            context_parts.append("- Birthday: UNK")
            context_parts.append("")
            
            if pet_name.startswith('Additional_'):
                context_parts.append("NOTE: This pet was detected from count-based review analysis but has no registered profile data.")
                context_parts.append("FOCUS: Analyze all reviews to extract any information about this additional pet.")
            elif pet_name.startswith('UNK_'):
                context_parts.append("NOTE: This pet species was mentioned in reviews but no specific name was provided.")
                context_parts.append("FOCUS: Look for unnamed references like 'my cat' or 'our dog' in the reviews.")
            else:
                context_parts.append("NOTE: This pet is mentioned in reviews but has no registered profile data.")
            context_parts.append("")
        else:
            # No structured data available
            context_parts.append(f"Pet Profile Data for {pet_name}:")
            context_parts.append("- Pet Type: UNK")
            context_parts.append("- Breed: UNK")
            context_parts.append("- Gender: UNK")
            context_parts.append("- Life Stage: UNK")
            context_parts.append("- Size Category: UNK")
            context_parts.append("- Weight: UNK")
            context_parts.append("- Birthday: UNK")
            context_parts.append("")
            context_parts.append("NOTE: No structured profile data available for this pet.")
            context_parts.append("")
        
        # Add pet reviews context - prioritize reviews with gender/weight information
        if not pet_reviews.empty:
            context_parts.append(f"Pet Reviews for {pet_name}:")
            
<<<<<<< HEAD
            # For UNK pets, only include reviews that mention "three cats" or similar
            if pet_name == 'UNK':
                print(f"DEBUG: Processing UNK pet - filtering reviews for 'three cats' mentions")
                relevant_reviews = []
                for _, review in pet_reviews.iterrows():
                    review_text = review.get('ReviewText', '').lower()
                    if 'three cats' in review_text or '3 cats' in review_text:
                        relevant_reviews.append(review)
                        print(f"DEBUG: Found relevant review: {review_text[:100]}...")
                
                if relevant_reviews:
                    for i, review in enumerate(relevant_reviews[:10]):
                        context_parts.append(f"Review {i+1}: {review.get('ReviewText', '')}")
=======
            # For UNK pets, Additional pets, or named pets from review detection
            if pet_name == 'UNK' or pet_name.startswith('Additional_') or pet_name.startswith('UNK_') or (structured_pet_data and structured_pet_data.get('source') == 'detected_from_reviews'):
                if pet_name.startswith('Additional_'):
                    # For count-based additional pets, include all reviews
                    context_parts.append("All customer reviews (count-based detection):")
                    for i, review in enumerate(pet_reviews.iterrows()):
                        if i >= 15:  # Limit to avoid token overflow
                            break
                        _, review_data = review
                        context_parts.append(f"Review {i+1}: {review_data.get('ReviewText', '')}")
                elif pet_name.startswith('UNK_'):
                    # For unnamed species detection, focus on species-specific reviews
                    species = pet_name.split('_')[1].lower()
                    context_parts.append(f"Reviews mentioning {species}s (unnamed species detection):")
                    relevant_reviews = []
                    for _, review in pet_reviews.iterrows():
                        review_text = review.get('ReviewText', '').lower()
                        if species in review_text:
                            relevant_reviews.append(review)
                    
                    if relevant_reviews:
                        for i, review in enumerate(relevant_reviews[:12]):
                            context_parts.append(f"Review {i+1}: {review.get('ReviewText', '')}")
                    else:
                        context_parts.append(f"No reviews specifically mentioning {species}s found.")
                elif structured_pet_data and structured_pet_data.get('source') == 'detected_from_reviews':
                    # For named pets detected from reviews, look for the specific name
                    context_parts.append(f"Reviews mentioning '{pet_name}' (named pet detection):")
                    relevant_reviews = []
                    for _, review in pet_reviews.iterrows():
                        review_text = review.get('ReviewText', '')
                        if pet_name.lower() in review_text.lower():
                            relevant_reviews.append(review)
                    
                    if relevant_reviews:
                        for i, review in enumerate(relevant_reviews[:10]):
                            context_parts.append(f"Review {i+1}: {review.get('ReviewText', '')}")
                    else:
                        # If no specific mentions, include some general reviews for context
                        context_parts.append(f"No direct mentions of '{pet_name}' found. Including general reviews:")
                        for i, review in enumerate(pet_reviews.iterrows()):
                            if i >= 8:
                                break
                            _, review_data = review
                            context_parts.append(f"Review {i+1}: {review_data.get('ReviewText', '')}")
>>>>>>> 90a717b9
                else:
                    # For legacy UNK pets, look for specific patterns
                    relevant_reviews = []
                    for _, review in pet_reviews.iterrows():
                        review_text = review.get('ReviewText', '').lower()
                        if any(pattern in review_text for pattern in ['three cats', '3 cats', 'four cats', '4 cats', 'two cats', '2 cats']):
                            relevant_reviews.append(review)
                    
                    if relevant_reviews:
                        for i, review in enumerate(relevant_reviews[:10]):
                            context_parts.append(f"Review {i+1}: {review.get('ReviewText', '')}")
                    else:
                        context_parts.append("No specific reviews mentioning multiple pets found.")
            else:
                # For registered pets, use all their reviews
                # First, add reviews that mention gender/weight information
                priority_reviews = []
                other_reviews = []
                
                for _, review in pet_reviews.iterrows():
                    review_text = review.get('ReviewText', '')
                    if any(word in review_text.lower() for word in PRIORITY_REVIEW_KEYWORDS):
                        priority_reviews.append(review)
                    else:
                        other_reviews.append(review)
                
                # Add priority reviews first (up to 10)
                for i, review in enumerate(priority_reviews[:10]):
                    context_parts.append(f"Review {i+1}: {review.get('ReviewText', '')}")
                
                # Add other reviews if we have space (up to 10 total)
                remaining_slots = 10 - len(priority_reviews[:10])
                for i, review in enumerate(other_reviews[:remaining_slots]):
                    context_parts.append(f"Review {len(priority_reviews[:10])+i+1}: {review.get('ReviewText', '')}")
        
        # Add customer order context - filter by pet-appropriate products
        if not customer_orders.empty:
            context_parts.append(f"\nCustomer Order History:")
            
            # Determine pet type for filtering
            pet_type = "UNK"
            if structured_pet_data and structured_pet_data.get('PetType') and structured_pet_data.get('PetType') != 'UNK':
                pet_type = structured_pet_data.get('PetType')
            elif not pet_reviews.empty and pet_name != 'UNK':
                try:
                    pet_type = pet_reviews.iloc[0].get('PetType', 'UNK')
                except Exception:
                    pet_type = "UNK"
            elif pet_name == 'UNK':
                # For UNK pets, infer from context (reviews mention "three cats")
                pet_type = "Cat"
            
            # Filter orders by pet-appropriate products
            filtered_orders = customer_orders.copy()
            if pet_type == "Cat":
                # For cats, exclude dog-specific products
                cat_orders = customer_orders[~customer_orders['ProductName'].str.contains('Dog|dog', case=False, na=False)]
                filtered_orders = cat_orders
                context_parts.append("(Filtered to cat-appropriate products only - excluding dog products)")
            elif pet_type == "Dog":
                # For dogs, exclude cat-specific products
                dog_orders = customer_orders[~customer_orders['ProductName'].str.contains('Cat|cat', case=False, na=False)]
                filtered_orders = dog_orders
                context_parts.append("(Filtered to dog-appropriate products only - excluding cat products)")
            else:
                # For unknown pet types, include all products
                context_parts.append("(All products included - pet type unknown)")
            
            # Group by product and get top ordered products
            if not filtered_orders.empty:
                product_counts = filtered_orders.groupby('ProductName')['Quantity'].sum().sort_values(ascending=False)
                
                context_parts.append(f"Total products in filtered list: {len(filtered_orders)}")
                for i, (product, quantity) in enumerate(product_counts.head(10).items()):
                    context_parts.append(f"Product {i+1}: {product} (Quantity: {quantity})")
            else:
                context_parts.append("No pet-appropriate products found in order history.")
        
        return "\n".join(context_parts)
    
    def _create_analysis_prompt(self, context: str, pet_name: str) -> str:
        """Create the analysis prompt for the LLM."""
        unk_warning = ""
        if pet_name == 'UNK':
            unk_warning = """

CRITICAL WARNING FOR UNK PETS:
- This pet has NO structured profile data
- All structured fields (Breed, Gender, Birthday, etc.) should be "UNK" with score 0.0
- Only extract information that is EXPLICITLY mentioned in the review text
- DO NOT infer or guess any characteristics
- DO NOT use information from other pets' profiles
- If no specific information is found in reviews, use "UNK" with score 0.0
"""
        
        return f"""
Analyze the following data for pet '{pet_name}' and provide insights in JSON format:

{context}{unk_warning}

IMPORTANT EXTRACTION GUIDELINES:
- USE THE STRUCTURED DATA PROVIDED: If the "Pet Profile Data" section shows specific values (like Breed: Birman, Gender: MALE), use those exact values with high confidence scores (0.9-1.0)
- GENDER: Look for gender/physical indicator words in the review text, OR use the structured data if provided
- WEIGHT: Look for numbers followed by "lbs", "pounds", "weight" in the review text
- BREED: Use the structured data if provided (e.g., "Birman", "Himalayan"), OR look for breed mentions in review text
- SIZE: Infer from weight and breed information (e.g., "large breed", "125 lbs" = "Large")
- PET TYPE: Use the structured data if provided, otherwise infer from context
- MOST ORDERED PRODUCTS: ONLY include products that are appropriate for the pet type. The order history has been pre-filtered to show only pet-appropriate products:
  * For CATS: Only include cat food, cat litter, cat toys, cat treats, cat flea treatment, etc.
  * For DOGS: Only include dog food, dog treats, dog toys, dog dental chews, dog flea treatment, etc.
  * DO NOT include dog products for cats or cat products for dogs
  * DO NOT include generic products that could be for either pet type unless clearly specified
  * CRITICAL: Only categorize products that are actually listed in the "Customer Order History" section above

Please analyze and return a JSON object with the following structure:
{{
    "PetType": "string",
    "PetTypeScore": float,
    "Breed": "string", 
    "BreedScore": float,
    "LifeStage": "string",
    "LifeStageScore": float,
    "Gender": "string",
    "GenderScore": float,
    "SizeCategory": "string",
    "SizeScore": float,
    "Weight": "string",
    "WeightScore": float,
    "Birthday": "string",
    "BirthdayScore": float,
    "PersonalityTraits": ["string"],
    "PersonalityScores": {{"trait": float}},
    "FavoriteProductCategories": ["string"],
    "CategoryScores": {{"category": float}},
    "BrandPreferences": ["string"],
    "BrandScores": {{"brand": float}},
    "DietaryPreferences": ["string"],
    "DietaryScores": {{"preference": float}},
    "BehavioralCues": ["string"],
    "BehavioralScores": {{"behavior": float}},
    "HealthMentions": ["string"],
    "HealthScores": {{"health": float}},
    "MostOrderedProducts": ["string"]
}}

IMPORTANT: If structured data is provided (e.g., Breed: Birman, Gender: MALE), use those exact values with high confidence scores (0.9-1.0). Only use "UNK" if the information is truly not available.
"""
    
    def _parse_llm_response(self, response: str) -> Dict[str, Any]:
        """Parse the LLM response into a structured format."""
        try:
            json_match = re.search(r'\{.*\}', response, re.DOTALL)
            if json_match:
                json_str = json_match.group()
                parsed_response = json.loads(json_str)
                
                # Post-process to fix product categorization issues
                parsed_response = self._fix_product_categorization(parsed_response)
                
                return parsed_response
            else:
                logger.warning("No JSON found in LLM response")
                return self._get_default_insights()
        except json.JSONDecodeError as e:
            logger.error(f"Error parsing LLM response: {e}")
            return self._get_default_insights()
    
    def _fix_product_categorization(self, parsed_response: Dict[str, Any]) -> Dict[str, Any]:
        """Fix product categorization to ensure pets only get appropriate products."""
        pet_type = parsed_response.get('PetType', '').lower()
        
        if pet_type == 'dog':
            # For dogs, remove cat-specific categories
            favorite_categories = parsed_response.get('FavoriteProductCategories', [])
            category_scores = parsed_response.get('CategoryScores', {})
            
            # Remove cat-specific categories
            cat_keywords = ['cat', 'litter', 'hairball']
            filtered_categories = []
            filtered_scores = {}
            
            for category in favorite_categories:
                category_lower = category.lower()
                if not any(keyword in category_lower for keyword in cat_keywords):
                    filtered_categories.append(category)
                    if category in category_scores:
                        filtered_scores[category] = category_scores[category]
            
            parsed_response['FavoriteProductCategories'] = filtered_categories
            parsed_response['CategoryScores'] = filtered_scores
            
            # FIX: Also filter MostOrderedProducts for dogs
            most_ordered = parsed_response.get('MostOrderedProducts', [])
            filtered_products = []
            
            for product in most_ordered:
                product_lower = product.lower()
                # Exclude products with cat-specific keywords
                if not any(keyword in product_lower for keyword in ['cat', 'feline', 'litter', 'kitty']):
                    filtered_products.append(product)
            
            parsed_response['MostOrderedProducts'] = filtered_products
            
        elif pet_type == 'cat':
            # For cats, remove dog-specific categories
            favorite_categories = parsed_response.get('FavoriteProductCategories', [])
            category_scores = parsed_response.get('CategoryScores', {})
            
            # Remove dog-specific categories
            dog_keywords = ['dog', 'poop']
            filtered_categories = []
            filtered_scores = {}
            
            for category in favorite_categories:
                category_lower = category.lower()
                if not any(keyword in category_lower for keyword in dog_keywords):
                    filtered_categories.append(category)
                    if category in category_scores:
                        filtered_scores[category] = category_scores[category]
            
            parsed_response['FavoriteProductCategories'] = filtered_categories
            parsed_response['CategoryScores'] = filtered_scores
            
            # FIX: Also filter MostOrderedProducts for cats
            most_ordered = parsed_response.get('MostOrderedProducts', [])
            filtered_products = []
            
            for product in most_ordered:
                product_lower = product.lower()
                # Exclude products with dog-specific keywords
                if not any(keyword in product_lower for keyword in ['dog', 'canine', 'puppy']):
                    filtered_products.append(product)
            
            parsed_response['MostOrderedProducts'] = filtered_products
        
        return parsed_response

    # ============================================================================
    # UTILITY AND HELPER METHODS
    # ============================================================================
    
    def _infer_species_from_orders(self, pet_name: str, orders_df: pd.DataFrame) -> str:
        """Infer pet species from order history when not explicitly mentioned."""
        if orders_df.empty:
            return 'unknown'
        
        # Analyze order products for species-specific items
        product_names = orders_df['ProductName'].fillna('').str.lower()
        
        # Count cat-specific indicators
        cat_indicators = ['cat', 'feline', 'litter', 'kitty']
        cat_score = sum(product_names.str.contains(indicator).sum() for indicator in cat_indicators)
        
        # Count dog-specific indicators  
        dog_indicators = ['dog', 'canine', 'puppy', 'poop', 'dental chew']
        dog_score = sum(product_names.str.contains(indicator).sum() for indicator in dog_indicators)
        
        # Count bird-specific indicators
        bird_indicators = ['bird', 'avian', 'seed', 'cage']
        bird_score = sum(product_names.str.contains(indicator).sum() for indicator in bird_indicators)
        
        # Return most likely species based on product evidence
        scores = {'cat': cat_score, 'dog': dog_score, 'bird': bird_score}
        max_species = max(scores, key=scores.get)
        
        # Only return if there's clear evidence (score > 0)
        if scores[max_species] > 0:
            logger.info(f"🔍 Inferred species '{max_species}' for pet '{pet_name}' from order history (score: {scores[max_species]})")
            return max_species
        
        return 'unknown'
    
    def _get_default_insights(self, pet_name: str = "Unknown") -> Dict[str, Any]:
        """Get default insights structure for pets with no data."""
        return {
            "PetType": "UNK",
            "PetTypeScore": 0.0,
            "Breed": "UNK",
            "BreedScore": 0.0,
            "LifeStage": "UNK",
            "LifeStageScore": 0.0,
            "Gender": "UNK",
            "GenderScore": 0.0,
            "SizeCategory": "UNK",
            "SizeScore": 0.0,
            "Weight": "UNK",
            "WeightScore": 0.0,
            "Birthday": "UNK",
            "BirthdayScore": 0.0,
            "PersonalityTraits": [],
            "PersonalityScores": {},
            "FavoriteProductCategories": [],
            "CategoryScores": {},
            "BrandPreferences": [],
            "BrandScores": {},
            "DietaryPreferences": [],
            "DietaryScores": {},
            "BehavioralCues": [],
            "BehavioralScores": {},
            "HealthMentions": [],
            "HealthScores": {},
            "MostOrderedProducts": []
        }
    
    def _analyze_pet_attributes_with_llm(self, pet_reviews: pd.DataFrame, customer_orders: pd.DataFrame, pet_name: str, structured_pet_data: Dict[str, Any] = None) -> Dict[str, Any]:
        """Use LLM to analyze pet attributes from reviews and orders."""
        if not self.openai_api_key:
            logger.error("❌ CRITICAL: No OpenAI API key provided. LLM analysis is required for this pipeline.")
            raise ValueError("OpenAI API key is required for pet analysis. Please set OPENAI_API_KEY environment variable.")
        
        try:
            context = self._prepare_llm_context(pet_reviews, customer_orders, pet_name, structured_pet_data)
            prompt = self._create_analysis_prompt(context, pet_name)
            client = openai.OpenAI(api_key=self.openai_api_key)
            response = client.chat.completions.create(
                model="gpt-4",
                messages=[
                    {"role": "system", "content": "You are an expert pet behavior analyst specializing in review-based behavioral insights. Your focus is on extracting detailed personality traits, behavioral patterns, and emotional cues from customer reviews. IMPORTANT: If structured pet data is provided (like Breed, Gender, Pet Type), use those exact values with high confidence scores (0.9-1.0). Extract rich behavioral insights from review text including personality traits, behavioral patterns, emotional states, and owner-pet relationship dynamics. Look for clues like 'girl', 'boy', '125 lbs', 'large breed', 'loves to play', 'anxious', 'protective', etc. in review text. Only use information present in the data. If information is not available, use 'UNK' and score 0. CRITICAL: When categorizing products, ONLY assign products that are appropriate for the pet type. Dogs should only have dog products, cats should only have cat products."},
                    {"role": "user", "content": prompt}
                ],
                temperature=0.1,
                max_tokens=2000
            )
            llm_response = response.choices[0].message.content
            return self._parse_llm_response(llm_response)
        except Exception as e:
            logger.error(f"❌ CRITICAL: LLM analysis failed for pet {pet_name}: {e}")
            raise RuntimeError(f"LLM analysis failed for pet {pet_name}. This pipeline requires LLM analysis to function properly.")
    


if __name__ == "__main__":
    """Review and Order Intelligence Agent - Pipeline Integration Only"""
    print("🧠 Review and Order Intelligence Agent")
    print("=" * 50)
    print("This agent is integrated into the main pipeline and uses Snowflake data.")
    print("It cannot be run standalone. Use the main pipeline instead:")
    print("  python chewy_playback_pipeline.py --customers [customer_ids]")<|MERGE_RESOLUTION|>--- conflicted
+++ resolved
@@ -512,21 +512,6 @@
         if not pet_reviews.empty:
             context_parts.append(f"Pet Reviews for {pet_name}:")
             
-<<<<<<< HEAD
-            # For UNK pets, only include reviews that mention "three cats" or similar
-            if pet_name == 'UNK':
-                print(f"DEBUG: Processing UNK pet - filtering reviews for 'three cats' mentions")
-                relevant_reviews = []
-                for _, review in pet_reviews.iterrows():
-                    review_text = review.get('ReviewText', '').lower()
-                    if 'three cats' in review_text or '3 cats' in review_text:
-                        relevant_reviews.append(review)
-                        print(f"DEBUG: Found relevant review: {review_text[:100]}...")
-                
-                if relevant_reviews:
-                    for i, review in enumerate(relevant_reviews[:10]):
-                        context_parts.append(f"Review {i+1}: {review.get('ReviewText', '')}")
-=======
             # For UNK pets, Additional pets, or named pets from review detection
             if pet_name == 'UNK' or pet_name.startswith('Additional_') or pet_name.startswith('UNK_') or (structured_pet_data and structured_pet_data.get('source') == 'detected_from_reviews'):
                 if pet_name.startswith('Additional_'):
@@ -572,7 +557,19 @@
                                 break
                             _, review_data = review
                             context_parts.append(f"Review {i+1}: {review_data.get('ReviewText', '')}")
->>>>>>> 90a717b9
+                else:
+                    # For legacy UNK pets, look for specific patterns
+                    relevant_reviews = []
+                    for _, review in pet_reviews.iterrows():
+                        review_text = review.get('ReviewText', '').lower()
+                        if any(pattern in review_text for pattern in ['three cats', '3 cats', 'four cats', '4 cats', 'two cats', '2 cats']):
+                            relevant_reviews.append(review)
+                    
+                    if relevant_reviews:
+                        for i, review in enumerate(relevant_reviews[:10]):
+                            context_parts.append(f"Review {i+1}: {review.get('ReviewText', '')}")
+                    else:
+                        context_parts.append("No specific reviews mentioning multiple pets found.")
                 else:
                     # For legacy UNK pets, look for specific patterns
                     relevant_reviews = []
