#!/usr/bin/env python3
"""
Chewy Playback Pipeline (Unified Version with Snowflake Integration)
Orchestrates the flow of data through all agents, pulling data directly from Snowflake:
1. Review and Order Intelligence Agent (when reviews available)
2. Order Intelligence Agent (when no reviews available)
3. Narrative Generation Agent  
4. Image Generation Agent
"""

import os
import sys
import json
import shutil
import requests
from pathlib import Path
from typing import Dict, List, Any, Optional
import pandas as pd

# Add agent directories to path
current_dir = Path(__file__).parent
sys.path.append(str(current_dir / 'Agents/Review_and_Order_Intelligence_Agent'))
sys.path.append(str(current_dir / 'Agents/Narrative_Generation_Agent'))
sys.path.append(str(current_dir / 'Agents/Image_Generation_Agent'))
sys.path.append(str(current_dir / 'Agents/Breed_Predictor_Agent'))

from Agents.Review_and_Order_Intelligence_Agent.review_order_intelligence_agent import ReviewOrderIntelligenceAgent
from Agents.Narrative_Generation_Agent.pet_letter_llm_system import PetLetterLLMSystem
from Agents.Review_and_Order_Intelligence_Agent.add_confidence_score import ConfidenceScoreCalculator
from Agents.Breed_Predictor_Agent.breed_predictor_agent import BreedPredictorAgent
from Agents.Review_and_Order_Intelligence_Agent.unknowns_analyzer import UnknownsAnalyzer
from snowflake_data_connector import SnowflakeDataConnector
import openai
from dotenv import load_dotenv
from decimal import Decimal
from datetime import datetime

# Custom JSON encoder to handle Decimal and datetime objects
class DecimalEncoder(json.JSONEncoder):
    def default(self, obj):
        if isinstance(obj, Decimal):
            return float(obj)
        elif isinstance(obj, datetime):
            return obj.isoformat()
        return super(DecimalEncoder, self).default(obj)


class OrderIntelligenceAgent:
    """
    Simplified AI agent that derives pet insights from order history only
    using LLM analysis to generate basic pet profiles.
    """
    
    def __init__(self, openai_api_key: str):
        """Initialize the Order Intelligence Agent."""
        self.openai_api_key = openai_api_key
        self.order_data = None
        self.openai_client = openai.OpenAI(api_key=openai_api_key)
    
    def load_data(self, order_history_path: str) -> bool:
        """Load order history data from CSV file."""
        try:
            print("Loading order history data...")
            self.order_data = pd.read_csv(order_history_path)
            print(f"Loaded {len(self.order_data)} order records")
            self._validate_data()
            return True
        except Exception as e:
            print(f"Error loading data: {e}")
            return False
    
    def _validate_data(self) -> None:
        """Validate that required columns exist in the data."""
        # Check for main order history format (Agents directory)
        if 'CustomerID' in self.order_data.columns:
            required_order_cols = ['CustomerID', 'ProductID', 'ProductName']
            missing_order_cols = [col for col in required_order_cols if col not in self.order_data.columns]
            if missing_order_cols:
                raise ValueError(f"Missing required columns in order history: {missing_order_cols}")
        # Check for Data directory processed format
        elif 'customer_id' in self.order_data.columns:
            required_order_cols = ['customer_id', 'product_id', 'item_name']
            missing_order_cols = [col for col in required_order_cols if col not in self.order_data.columns]
            if missing_order_cols:
                raise ValueError(f"Missing required columns in Data processed order history: {missing_order_cols}")
        # Check for zero_reviews format
        elif 'CUSTOMER_ID' in self.order_data.columns:
            required_order_cols = ['CUSTOMER_ID', 'PRODUCT_ID', 'ITEM_NAME']
            missing_order_cols = [col for col in required_order_cols if col not in self.order_data.columns]
            if missing_order_cols:
                raise ValueError(f"Missing required columns in zero_reviews: {missing_order_cols}")
        else:
            raise ValueError("Order data must have either CustomerID/ProductID/ProductName, customer_id/product_id/item_name, or CUSTOMER_ID/PRODUCT_ID/ITEM_NAME columns")
    
    def _get_customer_orders(self, customer_id: str):
        """Get all orders for a specific customer."""
        if self.order_data is None:
            return None
        
        # Handle all three column formats
        if 'CustomerID' in self.order_data.columns:
            return self.order_data[self.order_data['CustomerID'].astype(str) == str(customer_id)]
        elif 'customer_id' in self.order_data.columns:
            return self.order_data[self.order_data['customer_id'].astype(str) == str(customer_id)]
        elif 'CUSTOMER_ID' in self.order_data.columns:
            return self.order_data[self.order_data['CUSTOMER_ID'].astype(str) == str(customer_id)]
        else:
            return None
    
    def _analyze_customer_orders_with_llm(self, customer_orders, customer_id: str) -> Dict[str, Any]:
        """Analyze customer orders to generate pet insights using LLM."""
        if customer_orders is None or customer_orders.empty:
            raise ValueError(f"No order data available for customer {customer_id}. LLM analysis requires order data.")
        
        # Prepare context from order data
        context = self._prepare_order_context(customer_orders)
        
        # Create analysis prompt
        prompt = self._create_analysis_prompt(context, customer_id)
        
        try:
            # Call OpenAI API
            response = self.openai_client.chat.completions.create(
                model="gpt-4o",
                messages=[
                    {
                        "role": "system",
                        "content": "You are an AI expert at analyzing pet product orders to understand pets and their preferences. Provide insights based only on order history data."
                    },
                    {
                        "role": "user",
                        "content": prompt
                    }
                ],
                max_tokens=1000,
                temperature=0.3
            )
            
            result = response.choices[0].message.content
            return self._parse_llm_response(result, customer_id)
            
        except Exception as e:
            print(f"❌ CRITICAL: LLM analysis failed for customer {customer_id}: {e}")
            raise RuntimeError(f"LLM analysis failed for customer {customer_id}. This pipeline requires LLM analysis to function properly.")
    
    def _prepare_order_context(self, customer_orders) -> str:
        """Prepare context data from order history for LLM analysis."""
        context_parts = []
        
        # Add order summary
        context_parts.append("Customer Order History:")
        context_parts.append(f"Total Orders: {len(customer_orders)}")
        
        # Handle different column formats
        if 'ProductName' in customer_orders.columns:
            # Main order history format (Agents directory)
            # Product categories and brands
            if 'ProductCategory' in customer_orders.columns:
                categories = customer_orders['ProductCategory'].value_counts().head(10)
                context_parts.append(f"Top Product Categories: {dict(categories)}")
            
            if 'Brand' in customer_orders.columns:
                brands = customer_orders['Brand'].value_counts().head(10)
                context_parts.append(f"Top Brands: {dict(brands)}")
            
            # Most ordered products
            products = customer_orders['ProductName'].value_counts().head(10)
            context_parts.append(f"Most Ordered Products: {dict(products)}")
            
            # Order dates (if available)
            if 'OrderDate' in customer_orders.columns:
                context_parts.append(f"Order Date Range: {customer_orders['OrderDate'].min()} to {customer_orders['OrderDate'].max()}")
        
        elif 'item_name' in customer_orders.columns:
            # Data directory processed format
            # Most ordered products
            products = customer_orders['item_name'].value_counts().head(10)
            context_parts.append(f"Most Ordered Products: {dict(products)}")
            
            # Order dates
            if 'order_date' in customer_orders.columns:
                context_parts.append(f"Order Date Range: {customer_orders['order_date'].min()} to {customer_orders['order_date'].max()}")
            
            # Pet names (if available)
            pet_names = set()
            if 'pet_name_1' in customer_orders.columns:
                pet_names.update(customer_orders['pet_name_1'].dropna().unique())
            if 'pet_name_2' in customer_orders.columns:
                pet_names.update(customer_orders['pet_name_2'].dropna().unique())
            if pet_names:
                context_parts.append(f"Pet Names: {', '.join(pet_names)}")
        
        elif 'ITEM_NAME' in customer_orders.columns:
            # Zero reviews format
            # Most ordered products
            products = customer_orders['ITEM_NAME'].value_counts().head(10)
            context_parts.append(f"Most Ordered Products: {dict(products)}")
            
            # Order dates
            if 'ORDER_DATE' in customer_orders.columns:
                context_parts.append(f"Order Date Range: {customer_orders['ORDER_DATE'].min()} to {customer_orders['ORDER_DATE'].max()}")
            
            # Pet names (if available)
            pet_names = set()
            if 'PET_NAME1' in customer_orders.columns:
                pet_names.update(customer_orders['PET_NAME1'].dropna().unique())
            if 'PET_NAME2' in customer_orders.columns:
                pet_names.update(customer_orders['PET_NAME2'].dropna().unique())
            if pet_names:
                context_parts.append(f"Pet Names: {', '.join(pet_names)}")
        
        return "\n".join(context_parts)
    
    def _create_analysis_prompt(self, context: str, customer_id: str) -> str:
        """Create prompt for LLM analysis of order data."""
        return f"""Analyze the following customer order history and provide insights about their pets. Since we don't have review data, focus on inferring pet characteristics from product choices.

Customer ID: {customer_id}

{context}

Based on this order history, please provide insights in the following JSON format:

{{
    "PetType": "dog/cat/other (inferred from products)",
    "PetTypeScore": 0.8,
    "Breed": "inferred breed or 'Mixed'",
    "BreedScore": 0.6,
    "LifeStage": "puppy/kitten/adult/senior",
    "LifeStageScore": 0.7,
    "Gender": "male/female/unknown",
    "GenderScore": 0.5,
    "SizeCategory": "small/medium/large",
    "SizeScore": 0.6,
    "Weight": "estimated weight range",
    "WeightScore": 0.4,
    "Birthday": "unknown",
    "BirthdayScore": 0.0,
    "PersonalityTraits": ["playful", "curious", "affectionate"],
    "PersonalityScores": {{"playful": 0.8, "curious": 0.7, "affectionate": 0.9}},
    "FavoriteProductCategories": ["toys", "food", "treats"],
    "CategoryScores": {{"toys": 0.9, "food": 0.8, "treats": 0.7}},
    "BrandPreferences": ["Chewy", "Blue Buffalo"],
    "BrandScores": {{"Chewy": 0.9, "Blue Buffalo": 0.8}},
    "DietaryPreferences": ["grain-free", "high-protein"],
    "DietaryScores": {{"grain-free": 0.8, "high-protein": 0.7}},
    "BehavioralCues": ["loves toys", "enjoys treats"],
    "BehavioralScores": {{"loves toys": 0.9, "enjoys treats": 0.8}},
    "HealthMentions": ["healthy", "active"],
    "HealthScores": {{"healthy": 0.8, "active": 0.7}},
    "MostOrderedProducts": ["product1", "product2", "product3"]
}}

Focus on:
1. Product categories that indicate pet type (dog food vs cat food)
2. Product types that suggest life stage (puppy food, senior care)
3. Brand preferences and quality indicators
4. Product variety that suggests personality traits
5. Order frequency and patterns

Provide realistic scores (0.0-1.0) based on confidence in the inference."""

    def _parse_llm_response(self, response: str, customer_id: str) -> Dict[str, Any]:
        """Parse LLM response into structured insights."""
        try:
            # Extract JSON from response
            import re
            json_match = re.search(r'\{.*\}', response, re.DOTALL)
            if json_match:
                json_str = json_match.group()
                return json.loads(json_str)
            else:
                print(f"❌ CRITICAL: Could not parse JSON from LLM response for customer {customer_id}")
                raise RuntimeError(f"Failed to parse LLM response for customer {customer_id}. This pipeline requires LLM analysis to function properly.")
        except Exception as e:
            print(f"❌ CRITICAL: Error parsing LLM response for customer {customer_id}: {e}")
            raise RuntimeError(f"Failed to parse LLM response for customer {customer_id}. This pipeline requires LLM analysis to function properly.")
    

    
    def _extract_pet_info(self, customer_orders) -> List[Dict[str, Any]]:
        """Extract pet information including names, types, breeds, etc. from customer order data."""
        pets_info = []
        
        # Check for the new detailed pet information format
        if 'PET1_NAME' in customer_orders.columns and 'PET1_SPECIES' in customer_orders.columns:
            # New format with detailed pet information
            for i in range(1, 3):  # Check for PET1 and PET2
                pet_name_col = f'PET{i}_NAME'
                pet_species_col = f'PET{i}_SPECIES'
                pet_breed_col = f'PET{i}_BREED'
                pet_size_col = f'PET{i}_SIZE'
                pet_gender_col = f'PET{i}_GENDER'
                pet_life_stage_col = f'PET{i}_LIFE_STAGE'
                
                if pet_name_col in customer_orders.columns:
                    # Get the first non-null value for this pet
                    pet_name = customer_orders[pet_name_col].dropna().iloc[0] if not customer_orders[pet_name_col].dropna().empty else None
                    
                    if pet_name and str(pet_name).strip() and str(pet_name).strip().lower() not in ['nan', 'none', '']:
                        pet_info = {
                            'name': str(pet_name).strip(),
                            'type': customer_orders[pet_species_col].dropna().iloc[0] if pet_species_col in customer_orders.columns and not customer_orders[pet_species_col].dropna().empty else 'unknown',
                            'breed': customer_orders[pet_breed_col].dropna().iloc[0] if pet_breed_col in customer_orders.columns and not customer_orders[pet_breed_col].dropna().empty else 'unknown',
                            'size': customer_orders[pet_size_col].dropna().iloc[0] if pet_size_col in customer_orders.columns and not customer_orders[pet_size_col].dropna().empty else 'unknown',
                            'gender': customer_orders[pet_gender_col].dropna().iloc[0] if pet_gender_col in customer_orders.columns and not customer_orders[pet_gender_col].dropna().empty else 'unknown',
                            'life_stage': customer_orders[pet_life_stage_col].dropna().iloc[0] if pet_life_stage_col in customer_orders.columns and not customer_orders[pet_life_stage_col].dropna().empty else 'unknown'
                        }
                        pets_info.append(pet_info)
        
        # Fallback to old format if new format not found
        else:
            # Check different possible column names for pet names
            pet_name_columns = ['pet_name_1', 'pet_name_2', 'PetName1', 'PetName2', 'PetName', 'Pet1', 'Pet2']
            
            for col in pet_name_columns:
                if col in customer_orders.columns:
                    # Get unique non-null pet names
                    names = customer_orders[col].dropna().unique()
                    for name in names:
                        if pd.notna(name) and str(name).strip() and str(name).strip().lower() not in ['nan', 'none', '']:
                            pet_info = {
                                'name': str(name).strip(),
                                'type': 'unknown',
                                'breed': 'unknown',
                                'size': 'unknown',
                                'gender': 'unknown',
                                'life_stage': 'unknown'
                            }
                            pets_info.append(pet_info)
            
            # If no pet name columns found, try to extract from product descriptions
            if not pets_info:
                # Look for patterns like "for [PetName]" or "[PetName]'s" in product names
                product_col = None
                for col in ['ProductName', 'Product', 'ItemName']:
                    if col in customer_orders.columns:
                        product_col = col
                        break
                
                if product_col:
                    for product_name in customer_orders[product_col].dropna():
                        if pd.notna(product_name):
                            # Look for patterns that might indicate pet names
                            # This is a simple heuristic - could be enhanced
                            words = str(product_name).split()
                            for word in words:
                                # Skip common product words
                                if word.lower() in ['dog', 'cat', 'pet', 'toy', 'food', 'treat', 'chew', 'ball']:
                                    continue
                                # If word looks like a name (capitalized, not too long)
                                if (word[0].isupper() and len(word) > 1 and len(word) < 15 and 
                                    word.isalpha() and word.lower() not in ['chewy', 'wellness', 'dr', 'core']):
                                    pet_info = {
                                        'name': word,
                                        'type': 'unknown',
                                        'breed': 'unknown',
                                        'size': 'unknown',
                                        'gender': 'unknown',
                                        'life_stage': 'unknown'
                                    }
                                    pets_info.append(pet_info)
        
        return pets_info
    
    def _map_size_category(self, size_code: str) -> str:
        """Map size codes to readable size categories."""
        size_mapping = {
            'XS': 'extra small',
            'S': 'small', 
            'M': 'medium',
            'L': 'large',
            'XL': 'extra large',
            'UNK': 'unknown'
        }
        return size_mapping.get(size_code.upper(), 'medium')
    
    def _extract_pet_names(self, customer_orders) -> List[str]:
        """Extract unique pet names from customer order data."""
        pets_info = self._extract_pet_info(customer_orders)
        return [pet['name'] for pet in pets_info]
    
    def process_customer_data(self, customer_ids: List[str] = None) -> Dict[str, Dict[str, Any]]:
        """Process customer data to generate pet insights."""
        results = {}
        
        # Get list of customers to process
        if customer_ids:
            customers_to_process = customer_ids
        else:
            # Get unique customer IDs from order data
            customers_to_process = self.order_data['CustomerID'].astype(str).unique().tolist()
        
        print(f"Processing {len(customers_to_process)} customers...")
        
        for customer_id in customers_to_process:
            try:
                print(f"  🐾 Analyzing customer {customer_id}...")
                
                # Get customer orders
                customer_orders = self._get_customer_orders(customer_id)
                
                if customer_orders is None or customer_orders.empty:
                    print(f"    ⚠️ No orders found for customer {customer_id}")
                    continue
                
                # Analyze orders to generate insights
                insights = self._analyze_customer_orders_with_llm(customer_orders, customer_id)
                
                # Extract pet information from order data
                pets_info = self._extract_pet_info(customer_orders)
                
                # Create pet profiles for each pet
                customer_pets = {}
                
                if pets_info:
                    # Create individual profiles for each pet using actual data
                    for pet_info in pets_info:
                        pet_name = pet_info['name']
                        
                        # Use actual data from CSV when available, fallback to LLM insights
                        pet_type = pet_info['type'].lower() if pet_info['type'] != 'unknown' else insights.get("PetType", "Pet")
                        pet_type_score = 0.9 if pet_info['type'] != 'unknown' else insights.get("PetTypeScore", 0.5)
                        
                        breed = pet_info['breed'] if pet_info['breed'] != 'unknown' else insights.get("Breed", "Mixed")
                        breed_score = 0.9 if pet_info['breed'] != 'unknown' else insights.get("BreedScore", 0.3)
                        
                        life_stage = pet_info['life_stage'].lower() if pet_info['life_stage'] != 'unknown' else insights.get("LifeStage", "adult")
                        life_stage_score = 0.9 if pet_info['life_stage'] != 'unknown' else insights.get("LifeStageScore", 0.5)
                        
                        gender = pet_info['gender'].lower() if pet_info['gender'] != 'unknown' else insights.get("Gender", "unknown")
                        gender_score = 0.9 if pet_info['gender'] != 'unknown' else insights.get("GenderScore", 0.0)
                        
                        # Map size categories
                        size_category = self._map_size_category(pet_info['size']) if pet_info['size'] != 'unknown' else insights.get("SizeCategory", "medium")
                        size_score = 0.9 if pet_info['size'] != 'unknown' else insights.get("SizeScore", 0.5)
                        
                        pet_profile = {
                            "PetName": pet_name,
                            "PetType": pet_type,
                            "PetTypeScore": pet_type_score,
                            "Breed": breed,
                            "BreedScore": breed_score,
                            "LifeStage": life_stage,
                            "LifeStageScore": life_stage_score,
                            "Gender": gender,
                            "GenderScore": gender_score,
                            "SizeCategory": size_category,
                            "SizeScore": size_score,
                            "Weight": insights.get("Weight", "unknown"),
                            "WeightScore": insights.get("WeightScore", 0.0),
                            "PersonalityTraits": insights.get("PersonalityTraits", []),
                            "PersonalityScores": insights.get("PersonalityScores", {}),
                            "FavoriteProductCategories": insights.get("FavoriteProductCategories", []),
                            "CategoryScores": insights.get("CategoryScores", {}),
                            "BrandPreferences": insights.get("BrandPreferences", []),
                            "BrandScores": insights.get("BrandScores", {}),
                            "DietaryPreferences": insights.get("DietaryPreferences", []),
                            "DietaryScores": insights.get("DietaryScores", {}),
                            "BehavioralCues": insights.get("BehavioralCues", []),
                            "BehavioralScores": insights.get("BehavioralScores", {}),
                            "HealthMentions": insights.get("HealthMentions", []),
                            "HealthScores": insights.get("HealthScores", {}),
                            "MostOrderedProducts": insights.get("MostOrderedProducts", []),
                            "ConfidenceScore": 0.5  # Default confidence for order-only analysis
                        }
                        customer_pets[pet_name] = pet_profile
                else:
                    # Fallback to generic pet profile if no names found
                    pet_profile = {
                        "PetName": "Pet",
                        "PetType": insights.get("PetType", "Pet"),
                        "PetTypeScore": insights.get("PetTypeScore", 0.5),
                        "Breed": insights.get("Breed", "Mixed"),
                        "BreedScore": insights.get("BreedScore", 0.3),
                        "LifeStage": insights.get("LifeStage", "adult"),
                        "LifeStageScore": insights.get("LifeStageScore", 0.5),
                        "Gender": insights.get("Gender", "unknown"),
                        "GenderScore": insights.get("GenderScore", 0.0),
                        "SizeCategory": insights.get("SizeCategory", "medium"),
                        "SizeScore": insights.get("SizeScore", 0.5),
                        "Weight": insights.get("Weight", "unknown"),
                        "WeightScore": insights.get("WeightScore", 0.0),
                        "PersonalityTraits": insights.get("PersonalityTraits", []),
                        "PersonalityScores": insights.get("PersonalityScores", {}),
                        "FavoriteProductCategories": insights.get("FavoriteProductCategories", []),
                        "CategoryScores": insights.get("CategoryScores", {}),
                        "BrandPreferences": insights.get("BrandPreferences", []),
                        "BrandScores": insights.get("BrandScores", {}),
                        "DietaryPreferences": insights.get("DietaryPreferences", []),
                        "DietaryScores": insights.get("DietaryScores", {}),
                        "BehavioralCues": insights.get("BehavioralCues", []),
                        "BehavioralScores": insights.get("BehavioralScores", {}),
                        "HealthMentions": insights.get("HealthMentions", []),
                        "HealthScores": insights.get("HealthScores", {}),
                        "MostOrderedProducts": insights.get("MostOrderedProducts", []),
                        "ConfidenceScore": 0.5  # Default confidence for order-only analysis
                    }
                    customer_pets["Pet"] = pet_profile
                
                results[customer_id] = customer_pets
                print(f"    ✅ Completed customer {customer_id}")
                
            except Exception as e:
                print(f"    ❌ Error processing customer {customer_id}: {e}")
                continue
        
        return results


class ChewyPlaybackPipeline:
    """
    Unified pipeline that orchestrates all agents and pulls data directly from Snowflake.
    """
    
    def __init__(self, openai_api_key: str = None):
        """Initialize the pipeline with all agents and Snowflake connector."""
        # Load environment variables
        load_dotenv()
        
        # Get OpenAI API key
        if openai_api_key:
            self.openai_api_key = openai_api_key
        else:
            self.openai_api_key = os.getenv('OPENAI_API_KEY')
        if not self.openai_api_key:
                raise ValueError("OpenAI API key is required. Set OPENAI_API_KEY environment variable or pass it as a parameter.")
        
        # Initialize OpenAI client
        self.openai_client = openai.OpenAI(api_key=self.openai_api_key)
        
        # Initialize Snowflake connector
        self.snowflake_connector = SnowflakeDataConnector()
        
        # Initialize agents
        self.review_agent = ReviewOrderIntelligenceAgent(self.openai_api_key)
        self.order_agent = OrderIntelligenceAgent(self.openai_api_key)
        self.narrative_agent = PetLetterLLMSystem(self.openai_api_key)
        self.breed_predictor_agent = BreedPredictorAgent()
        
        # Set up output directory
        self.output_dir = Path(__file__).parent / "Output"
        self.output_dir.mkdir(exist_ok=True)
        
        # Data caching to avoid running the same Snowflake queries multiple times
        self._customer_data_cache = {}
        
        print("✅ Pipeline initialized with all agents and Snowflake connector")
    
    def _get_all_customer_data(self, customer_id: str) -> Dict[str, Any]:
        """
        Get ALL customer data from Snowflake once and cache it.
        This prevents redundant queries by fetching everything in one go.
        """
        cache_key = (customer_id, None)  # Single cache entry per customer
        
        if cache_key not in self._customer_data_cache:
            print(f"    🔍 Fetching ALL data from Snowflake for customer {customer_id}...")
            # Fetch all queries at once
            customer_data = self.snowflake_connector.get_customer_data(customer_id)
            self._customer_data_cache[cache_key] = customer_data
            print(f"    ✅ Cached ALL data for customer {customer_id} ({len(customer_data)} query results)")
        else:
            print(f"    📋 Using cached ALL data for customer {customer_id}")
        
        return self._customer_data_cache[cache_key]

    def _get_cached_customer_data(self, customer_id: str, query_keys: list = None) -> Dict[str, Any]:
        """
        Get customer data from cache or fetch from Snowflake if not cached.
        This prevents running the same queries multiple times for the same customer.
        """
        # Use the optimized method that fetches all data once
        all_customer_data = self._get_all_customer_data(customer_id)
        
        # If specific query keys requested, filter the data
        if query_keys:
            filtered_data = {}
            for key in query_keys:
                if key in all_customer_data:
                    filtered_data[key] = all_customer_data[key]
            return filtered_data
        else:
            return all_customer_data
    
    def _get_cached_customer_orders_dataframe(self, customer_id: str, query_keys: list = None) -> pd.DataFrame:
        """Get customer orders dataframe from cached data."""
        customer_data = self._get_cached_customer_data(customer_id, query_keys=query_keys or ['get_cust_orders'])
        formatted_data = self.snowflake_connector.format_data_for_pipeline(customer_id, customer_data)
        if formatted_data['order_data'] and len(formatted_data['order_data']) > 0:
            return pd.DataFrame(formatted_data['order_data'])
        else:
            return pd.DataFrame()
    
    def _get_cached_customer_reviews_dataframe(self, customer_id: str, query_keys: list = None) -> pd.DataFrame:
        """Get customer reviews dataframe from cached data."""
        customer_data = self._get_cached_customer_data(customer_id, query_keys=query_keys or ['get_cust_reviews'])
        formatted_data = self.snowflake_connector.format_data_for_pipeline(customer_id, customer_data)
        if formatted_data['review_data'] and len(formatted_data['review_data']) > 0:
            return pd.DataFrame(formatted_data['review_data'])
        else:
            return pd.DataFrame()
    
    def _get_cached_customer_pets_dataframe(self, customer_id: str, query_keys: list = None) -> pd.DataFrame:
        """Get customer pets dataframe from cached data."""
        customer_data = self._get_cached_customer_data(customer_id, query_keys=query_keys or ['get_pet_profiles'])
        formatted_data = self.snowflake_connector.format_data_for_pipeline(customer_id, customer_data)
        if formatted_data['pet_data'] and len(formatted_data['pet_data']) > 0:
            return pd.DataFrame(formatted_data['pet_data'])
        else:
            return pd.DataFrame()
    
    def _get_cached_customer_address(self, customer_id: str, query_keys: list = None) -> Dict[str, str]:
        """Get customer address from cached data."""
        customer_data = self._get_cached_customer_data(customer_id, query_keys=query_keys or ['get_cust_zipcode'])
        address_data = customer_data.get('get_cust_zipcode', [])
        if address_data:
            return {
                'zip_code': str(address_data[0].get('CUSTOMER_ADDRESS_ZIP', '')),
                'city': str(address_data[0].get('CUSTOMER_ADDRESS_CITY', ''))
            }
        return {'zip_code': '', 'city': ''}
    
    def clear_cache(self):
        """Clear the customer data cache."""
        self._customer_data_cache.clear()
        print("✅ Customer data cache cleared")
    
    def get_cache_stats(self) -> Dict[str, int]:
        """Get cache statistics."""
        total_queries_saved = 0
        for cache_key, cache_data in self._customer_data_cache.items():
            customer_id, query_keys = cache_key
            if query_keys is None:  # Single entry per customer
                total_queries_saved += 10  # All 10 queries saved
            else:  # Legacy multiple entries
                total_queries_saved += len(query_keys)
        
        return {
            'cached_customers': len(self._customer_data_cache),
            'total_queries_saved': total_queries_saved,
            'cache_efficiency': f"{(total_queries_saved / (len(self._customer_data_cache) * 10)) * 100:.1f}%" if self._customer_data_cache else "0%"
        }
    
    def preprocess_data(self):
        """Data preprocessing is no longer needed - data comes directly from Snowflake."""
        print("✅ Data preprocessing skipped - using Snowflake data connector")
    
    def _check_customer_has_reviews(self, customer_id: str) -> bool:
        """Check if a customer has any reviews using cached data."""
        try:
            reviews_df = self._get_cached_customer_reviews_dataframe(customer_id, query_keys=['get_cust_reviews'])
            return not reviews_df.empty
        except Exception as e:
            print(f"Error checking reviews for customer {customer_id}: {e}")
            return False
    
    def run_intelligence_agent(self, customer_ids: List[str] = None) -> Dict[str, Any]:
        """Run the appropriate intelligence agent based on whether customers have reviews."""
        print("\n🧠 Running Intelligence Agent...")
        
        if customer_ids:
            print(f"Processing {len(customer_ids)} specified customers...")
            results = {}
            
            for customer_id in customer_ids:
                try:
                    has_reviews = self._check_customer_has_reviews(customer_id)
                    
                    if has_reviews:
                        print(f"  🐾 Customer {customer_id} has reviews - using Review and Order Intelligence Agent")
                        # Use the review-based agent
                        customer_result = self._run_review_agent_for_customer(customer_id)
                        # Add agent type indicator
                        if isinstance(customer_result, dict):
                            customer_result['_agent_type'] = 'review_based'
                        # Always add the result, even if empty (no pets)
                        results[customer_id] = customer_result
                    else:
                        print(f"  🐾 Customer {customer_id} has no reviews - using Order Intelligence Agent")
                        # Use the order-only agent
                        customer_result = self._run_order_agent_for_customer(customer_id)
                        # Add agent type indicator
                        if isinstance(customer_result, dict):
                            customer_result['_agent_type'] = 'order_based'
                        # Always add the result, even if empty (no pets)
                        results[customer_id] = customer_result
                    
                except Exception as e:
                    print(f"  ❌ Error processing customer {customer_id}: {e}")
                    continue
        else:
            # Process all customers - this would be more complex, so for now we'll skip
            print("Processing all customers is not supported in this version. Please specify individual customer IDs.")
            results = {}
        
        print(f"✅ Generated profiles for {len(results)} customers")
        
        # Add confidence scores to all results
        print("\n🎯 Adding confidence scores to profiles...")
        calculator = ConfidenceScoreCalculator()
        
        for customer_id, customer_data in results.items():
            # Handle different data structures
            if isinstance(customer_data, dict) and 'pets' in customer_data:
                pets_data = customer_data['pets']
                customer_confidence_score = customer_data.get('cust_confidence_score', 0.0)
            else:
                pets_data = customer_data
                customer_confidence_score = 0.0
            
            # Calculate confidence scores for this customer's pets
            pet_confidence_scores = []
            for pet_name, pet_data in pets_data.items():
                # Skip metadata fields that start with underscore
                if pet_name.startswith('_'):
                    print(f"  📊 {customer_id}/{pet_name}: skipping metadata field")
                    continue
                
                # Ensure pet_data is a dictionary
                if not isinstance(pet_data, dict):
                    print(f"  ⚠️ {customer_id}/{pet_name}: pet_data is not a dictionary, skipping")
                    continue
                
                confidence_score = calculator.calculate_confidence_score(pet_data)
                pet_data['confidence_score'] = confidence_score
                pet_confidence_scores.append(confidence_score)
                print(f"  📊 {customer_id}/{pet_name}: confidence_score = {confidence_score:.3f}")
            
            # Calculate customer confidence score
            if pet_confidence_scores:
                customer_confidence_score = sum(pet_confidence_scores) / len(pet_confidence_scores)
            else:
                customer_confidence_score = 0.0

            # Set gets_playback and gets_personalized flags
            if customer_confidence_score > 0.6:
                gets_playback = True
                # Check if customer has enough orders for personalized playback
                try:
                    orders_df = self._get_cached_customer_orders_dataframe(customer_id, query_keys=['get_cust_orders'])
                    order_count = len(orders_df)
                    if order_count >= 5:
                        gets_personalized = True
                        print(f"    ✅ Customer {customer_id} has {order_count} orders - eligible for personalized playback")
                    else:
                        gets_personalized = False
                        print(f"    ⚠️ Customer {customer_id} has only {order_count} orders - using generic playback (minimum 5 required)")
                except Exception as e:
                    print(f"    ⚠️ Could not check order count for customer {customer_id}: {e}")
                    gets_personalized = False
            elif customer_confidence_score > 0.3:
                gets_playback = True
                gets_personalized = False
            else:
                gets_playback = False
                gets_personalized = False

            results[customer_id] = {
                'pets': pets_data,
                'cust_confidence_score': customer_confidence_score,
                'gets_playback': gets_playback,
                'gets_personalized': gets_personalized
            }
            print(f"  🏠 {customer_id}: customer_confidence_score = {customer_confidence_score:.3f}, gets_playback = {gets_playback}, gets_personalized = {gets_personalized}")
        
        print("✅ Confidence scores added to all profiles")
        return results
    
    def _run_review_agent_for_customer(self, customer_id: str) -> Dict[str, Any]:
        """Run the Review and Order Intelligence Agent for a specific customer using cached data, always using structured Snowflake pet profile fields as primary source."""
        print(f"    📋 Using cached data for customer {customer_id}...")
        
        # Get customer pets from cached data
        pets_df = self._get_cached_customer_pets_dataframe(customer_id, query_keys=['get_pet_profiles'])
        if pets_df.empty:
            print(f"    ⚠️ No pets found for customer {customer_id}")
            # Return empty pet profile instead of None
            return {}
        
        customer_pets = pets_df['PetName'].unique().tolist()
        
        # Get customer orders from cached data
        orders_df = self._get_cached_customer_orders_dataframe(customer_id, query_keys=['get_cust_orders'])
        
        # Get customer reviews from cached data
        reviews_df = self._get_cached_customer_reviews_dataframe(customer_id, query_keys=['get_cust_reviews'])
        
        # Use the new cached data method
        customer_results = self.review_agent.analyze_customer_with_cached_data(
            customer_id, pets_df, orders_df, reviews_df
        )
        return customer_results
    
    def _run_order_agent_for_customer(self, customer_id: str) -> Dict[str, Any]:
        """Run the Order Intelligence Agent for a specific customer using cached data."""
        print(f"    📋 Using cached data for customer {customer_id}...")
        
        # Get customer orders from cached data
        orders_df = self._get_cached_customer_orders_dataframe(customer_id, query_keys=['get_cust_orders'])
        
        if orders_df.empty:
            print(f"    ⚠️ No orders found for customer {customer_id}")
            return None
        
        # Get customer pets from cached data
        pets_df = self._get_cached_customer_pets_dataframe(customer_id, query_keys=['get_pet_profiles'])
        
        # Use the order agent's LLM analysis method - focus on product-based insights
        customer_orders = orders_df.to_dict('records')
        insights = self.order_agent._analyze_customer_orders_with_llm(orders_df, customer_id)
        
        # Order Agent focuses on product-based insights, not behavioral analysis
        # Set personality traits to minimal since we don't have review data
        if 'PersonalityTraits' in insights:
            insights['PersonalityTraits'] = ['Product-focused analysis']
        if 'PersonalityScores' in insights:
            insights['PersonalityScores'] = {'Product-focused analysis': 0.3}
        if 'BehavioralCues' in insights:
            insights['BehavioralCues'] = ['Inferred from product choices']
        if 'BehavioralScores' in insights:
            insights['BehavioralScores'] = {'Inferred from product choices': 0.3}
        
        # Use pet profile data from Snowflake instead of extracting from order data
        customer_results = {}
        if not pets_df.empty:
            for _, pet_row in pets_df.iterrows():
                pet_name = pet_row.get('PetName', 'Unknown Pet')
                customer_results[pet_name] = {
                    "PetName": pet_name,
                    "PetType": pet_row.get("PetType", "UNK"),
                    "PetTypeScore": 1.0 if pet_row.get("PetType") != "UNK" else 0.0,
                    "Breed": pet_row.get("PetBreed", "UNK"),
                    "BreedScore": 1.0 if pet_row.get("PetBreed") != "UNK" else 0.0,
                    "LifeStage": pet_row.get("PetAge", "UNK"),
                    "LifeStageScore": 1.0 if pet_row.get("PetAge") != "UNK" else 0.0,
                    "Gender": pet_row.get("Gender", "UNK"),
                    "GenderScore": 1.0 if pet_row.get("Gender") != "UNK" else 0.0,
                    "SizeCategory": "UNK",  # Not available in current Snowflake data
                    "SizeScore": 0.0,
                    "Weight": pet_row.get("Weight", "UNK"),
                    "WeightScore": 1.0 if pet_row.get("Weight") != "UNK" else 0.0,
                    "PersonalityTraits": insights.get("PersonalityTraits", []),
                    "PersonalityScores": insights.get("PersonalityScores", {}),
                    "FavoriteProductCategories": insights.get("FavoriteProductCategories", []),
                    "CategoryScores": insights.get("CategoryScores", {}),
                    "BrandPreferences": insights.get("BrandPreferences", []),
                    "BrandScores": insights.get("BrandScores", {}),
                    "DietaryPreferences": insights.get("DietaryPreferences", []),
                    "DietaryScores": insights.get("DietaryScores", {}),
                    "BehavioralCues": insights.get("BehavioralCues", []),
                    "BehavioralScores": insights.get("BehavioralScores", {}),
                    "HealthMentions": insights.get("HealthMentions", []),
                    "HealthScores": insights.get("HealthScores", {}),
                    "MostOrderedProducts": insights.get("MostOrderedProducts", []),
                    "ConfidenceScore": insights.get("ConfidenceScore", 0.0)
                }
        else:
            # No pet profiles available - return empty results instead of creating fake pets
            print(f"    ⚠️ No pet profiles found for customer {customer_id}")
            print(f"    ℹ️ Order Intelligence Agent requires pet profiles to function properly")
            return {}
        
        return customer_results
    
    def run_narrative_generation_agent(self, enriched_profiles: Dict[str, Any]) -> Dict[str, Any]:
        """Run the Narrative Generation Agent to create letters, image prompts, and personality badges."""
        print("\n✍️ Running Narrative Generation Agent...")
        
        narrative_results = {}
        
        for customer_id, customer_data in enriched_profiles.items():
            print(f"  📝 Generating narratives for customer {customer_id}...")
            
            # Handle new structure where pets data might be nested
            if isinstance(customer_data, dict) and 'pets' in customer_data:
                pets_data = customer_data['pets']
                customer_confidence_score = customer_data.get('cust_confidence_score', 0.0)
            else:
                # Handle old structure for backward compatibility
                pets_data = customer_data
                customer_confidence_score = 0.0
            
            try:
                # Prepare data for the new narrative agent
                pet_data = {customer_id: pets_data}
                
                # Always get order data for ZIP code extraction
                orders = self._get_customer_orders_for_narrative(customer_id)
                
                # Check if customer has reviews
                has_reviews = self._check_customer_has_reviews(customer_id)
                
                if has_reviews:
                    # Get review data for this customer
                    reviews = self._get_customer_reviews(customer_id)
                    secondary_data = {"reviews": reviews, "order_history": orders}
                else:
                    # Use order data for narrative generation
                    secondary_data = {"order_history": orders}
                
                # Generate narrative using the new agent
                narrative_output = self.narrative_agent.generate_output(pet_data, secondary_data)
                
                # Extract ZIP aesthetics from the narrative agent
                zip_aesthetics = narrative_output.get('zip_aesthetics', {})
                
                customer_narratives = {
                    'customer_id': customer_id,
                    'pets': pets_data,
                    'collective_letter': narrative_output.get('letter', ''),
                    'collective_visual_prompt': narrative_output.get('visual_prompt', ''),
                    'personality_badge': narrative_output.get('personality_badge', {}),
                    'zip_aesthetics': zip_aesthetics,
                    'cust_confidence_score': customer_confidence_score
                }
                
                print(f"    ✅ Generated collective letter from all pets")
                print(f"    ✅ Generated collective visual prompt for all pets")
                print(f"    🏆 Assigned personality badge: {narrative_output.get('personality_badge', {}).get('badge', 'Unknown')}")
                
            except Exception as e:
                print(f"    ❌ Error generating narratives: {e}")
                # Don't create fake narratives - return empty results
                customer_narratives = {
                    'customer_id': customer_id,
                    'pets': pets_data,
                    'collective_letter': None,
                    'collective_visual_prompt': None,
                    'personality_badge': None,
                    'zip_aesthetics': None,
                    'cust_confidence_score': customer_confidence_score
                }
            
            narrative_results[customer_id] = customer_narratives
        
        print(f"✅ Generated narratives for {len(narrative_results)} customers")
        return narrative_results
    
    def run_breed_predictor_agent(self, enriched_profiles: Dict[str, Any]) -> Dict[str, Any]:
        """Run the Breed Predictor Agent for dogs with unknown/mixed breeds using pipeline data."""
        print("\n🐕 Running Breed Predictor Agent...")
        
        breed_predictions = {}
        total_pets_checked = 0
        eligible_pets_found = 0
        
        for customer_id, customer_data in enriched_profiles.items():
            print(f"  🔍 Checking pets for customer {customer_id}...")
            
            # Handle different data structures
            if isinstance(customer_data, dict) and 'pets' in customer_data:
                pets_data = customer_data['pets']
            else:
                pets_data = customer_data
            
            customer_predictions = []
            
            # Get order history from cached data (already loaded by pipeline)
            orders_df = self._get_cached_customer_orders_dataframe(customer_id)
            customer_orders = []
            
            if not orders_df.empty:
                # Convert to format expected by breed predictor
                for _, row in orders_df.iterrows():
                    order = {
                        'item_name': row.get('ProductName', 'Unknown'),
                        'category': 'Unknown',
                        'order_date': '',
                        'quantity': row.get('Quantity', 1),
                        'brand': 'Chewy'
                    }
                    customer_orders.append(order)
            
            # Check each pet in the enriched profile
            for pet_name, pet_data in pets_data.items():
                # Skip metadata fields that start with underscore
                if pet_name.startswith('_'):
                    print(f"    ⏭️ {pet_name}: Skipped (metadata field)")
                    continue
                
                # Ensure pet_data is a dictionary
                if not isinstance(pet_data, dict):
                    print(f"    ⏭️ {pet_name}: Skipped (not a dictionary)")
                    continue
                
                total_pets_checked += 1
                
                # Check if this pet qualifies for breed prediction
                pet_type = pet_data.get('PetType', '').lower()
                pet_breed = pet_data.get('Breed', '').lower()
                
                # Only predict for dogs with unknown/mixed breeds
                is_dog = pet_type == 'dog'
                unknown_indicators = ['mixed', 'unknown', 'mix', 'unk', 'null']
                has_unknown_breed = (
                    any(indicator in pet_breed.lower() for indicator in unknown_indicators) or 
                    pet_breed.strip() == '' or
                    pet_breed.lower() == 'unk'
                )
                
                if is_dog and has_unknown_breed:
                    eligible_pets_found += 1
                    print(f"    🐕 {pet_name}: Eligible for breed prediction (Type: {pet_type}, Breed: {pet_breed})")
                    
                    try:
                        # Prepare pet data for breed predictor
                        pet_profile = {
                            'PetName': pet_name,
                            'PetType': pet_data.get('PetType', 'UNK'),
                            'Breed': pet_data.get('Breed', 'UNK'),
                            'Gender': pet_data.get('Gender', 'UNK'),
                            'LifeStage': pet_data.get('LifeStage', 'UNK'),
                            'SizeCategory': pet_data.get('SizeCategory', 'UNK'),
                            'Weight': pet_data.get('Weight', 'UNK'),
                            'confidence_score': pet_data.get('confidence_score', 0.0)
                        }
                        
                        # Run breed prediction for this specific pet
                        prediction_result = self.breed_predictor_agent.predict_breed_for_pet_with_orders(
                            customer_id=customer_id,
                            pet_name=pet_name,
                            pet_data=pet_profile,
                            customer_orders=customer_orders
                        )
                        
                        if prediction_result:
                            customer_predictions.append({
                                'pet_name': pet_name,
                                'customer_id': customer_id,
                                'prediction': prediction_result,
                                'timestamp': prediction_result.get('timestamp', ''),
                                'predicted_breed': prediction_result.get('predicted_breed', 'Unknown'),
                                'breed_percentages': prediction_result.get('breed_percentages', {}),
                                'confidence_score': prediction_result.get('confidence', {}).get('score', 0),
                                'confidence_level': prediction_result.get('confidence', {}).get('level', 'Unknown'),
                                'reasoning': prediction_result.get('reasoning', 'No reasoning provided'),
                                'data_used': prediction_result.get('data_used', {})
                            })
                            print(f"      ✅ Prediction completed for {pet_name}")
                        else:
                            print(f"      ⚠️ No prediction result for {pet_name}")
                            
                    except Exception as e:
                        print(f"      ❌ Error predicting breed for {pet_name}: {e}")
                        continue
                        
                else:
                    # Log why pet was skipped
                    if not is_dog:
                        print(f"    ⏭️ {pet_name}: Skipped (not a dog, type: {pet_type})")
                    elif not has_unknown_breed:
                        print(f"    ⏭️ {pet_name}: Skipped (known breed: {pet_breed})")
            
            # Save customer predictions if any were made
            if customer_predictions:
                # Use the first prediction for backward compatibility, but save all
                if len(customer_predictions) == 1:
                    breed_predictions[customer_id] = customer_predictions[0]
                else:
                    # Multiple predictions - save as list
                    breed_predictions[customer_id] = {
                        'customer_id': customer_id,
                        'multiple_predictions': customer_predictions,
                        'total_predictions': len(customer_predictions)
                    }
                print(f"    ✅ Saved {len(customer_predictions)} breed prediction(s) for customer {customer_id}")
            else:
                print(f"    ℹ️ No eligible pets found for customer {customer_id}")
        
        print(f"\n📊 Breed Prediction Summary:")
        print(f"   Total pets checked: {total_pets_checked}")
        print(f"   Eligible pets found: {eligible_pets_found}")
        print(f"   Customers with predictions: {len(breed_predictions)}")
        print(f"✅ Breed predictions completed")
        return breed_predictions
    
    def _get_customer_reviews(self, customer_id: str) -> List[Dict[str, Any]]:
        """Get review data for a specific customer from cached data."""
        try:
            reviews_df = self._get_cached_customer_reviews_dataframe(customer_id, query_keys=['get_cust_reviews'])
            
            # Convert to list of dictionaries
            reviews_list = []
            for _, row in reviews_df.iterrows():
                review = {
                    'product_name': 'Unknown',  # Not available in current query
                    'review_text': row.get('ReviewText', ''),
                    'rating': 0,  # Not available in current query
                    'pet_name': ''  # Not available in current query
                }
                reviews_list.append(review)
            
            return reviews_list
        except Exception as e:
            print(f"Error getting reviews for customer {customer_id}: {e}")
            return []
    
    def _get_customer_orders_for_narrative(self, customer_id: str) -> List[Dict[str, Any]]:
        """Get customer orders for narrative generation."""
        try:
            orders_df = self._get_cached_customer_orders_dataframe(customer_id, query_keys=['get_cust_orders'])
            # Get customer address from cached data
            address_data = self._get_cached_customer_address(customer_id, query_keys=['get_cust_zipcode'])

            # Convert to list of dictionaries
            orders_list = []
            for _, row in orders_df.iterrows():
                order = {
                    'product_name': row.get('ProductName', 'Unknown'),
                    'zip_code': address_data.get('zip_code', ''),
                    'pet_name': ''  # Not available in current query structure
                }
                orders_list.append(order)

            return orders_list
        except Exception as e:
            print(f"Error getting orders for customer {customer_id}: {e}")
            return []
    
    def run_image_generation_agent(self, narrative_results: Dict[str, Any]) -> Dict[str, Any]:
        """Run the Image Generation Agent to create collective images from visual prompts."""
        print("\n🎨 Running Image Generation Agent...")
        
        image_results = {}
        
        for customer_id, customer_data in narrative_results.items():
            print(f"  🖼️ Generating collective image for customer {customer_id}...")
            
            collective_visual_prompt = customer_data.get('collective_visual_prompt', '')
            zip_aesthetics = customer_data.get('zip_aesthetics', {})
            
            if collective_visual_prompt:
                try:
                    # Base sophisticated artistic portrait style - wholesome, joyous, and refined
                    base_artistic_style = "Sophisticated artistic pet portrait, wholesome and warm, joyous energy, refined illustration style, pets as the main focus, inviting atmosphere, elegant colors, cozy and cheerful mood, bright and well-lit with vibrant lighting, NOT cartoonish, artistic interpretation"
                    
                    # Use ZIP aesthetics for background and overall style influence
                    if zip_aesthetics and zip_aesthetics.get('visual_style'):
                        # ZIP aesthetics influence background and color palette, not the main pet focus
                        background_style = f"Background influenced by {zip_aesthetics.get('visual_style', '')} with {zip_aesthetics.get('color_texture', '')} tones. {zip_aesthetics.get('art_style', '')} artistic elements in the setting."
                        
                        # Add location-specific background if available
                        if zip_aesthetics.get('location_background'):
                            location_background = zip_aesthetics['location_background']
                            background_style += f" Location background: {location_background}"
                        
                        art_style_prompt = f"{base_artistic_style}. {background_style}. {zip_aesthetics.get('tones', '')} overall mood."
                    else:
                        art_style_prompt = base_artistic_style
                    
                    # Combine art style with visual prompt, ensuring pets are the main focus
                    prompt = f"{art_style_prompt}. {collective_visual_prompt}. The pets should be the clear main subjects, with artistic interpretation and vibrant colors."
                    
                    # Truncate prompt to fit OpenAI's 1000 character limit
                    if len(prompt) > 1000:
                        prompt = prompt[:997] + "..."
                    
                    # Add timestamp to ensure unique generation
                    import time
                    timestamp = int(time.time())
                    unique_prompt = f"{prompt} [Generated at {timestamp}]"
                    
                    # Generate collective image using OpenAI gpt-image-1
                    response = self.openai_client.images.generate(
                        model="gpt-image-1",
                        prompt=unique_prompt,
                        size="1024x1024",
                        n=1,
                    )
                    
                    # Handle both URL and base64 responses
                    image_data = response.data[0]
                    if hasattr(image_data, 'url') and image_data.url:
                        # URL response
                        image_url = image_data.url
                        image_results[customer_id] = image_url
                    elif hasattr(image_data, 'b64_json') and image_data.b64_json:
                        # Base64 response - save directly
                        import base64
                        image_bytes = base64.b64decode(image_data.b64_json)
                        image_results[customer_id] = image_bytes
                    else:
                        print(f"    ❌ No image data found in response for customer {customer_id}")
                        image_results[customer_id] = None
                    
                    print(f"    ✅ Generated collective image for all pets")
                    
                except Exception as e:
                    print(f"    ❌ Error generating collective image: {e}")
                    image_results[customer_id] = None
            else:
                print(f"    ❌ No collective visual prompt found for customer {customer_id}")
                image_results[customer_id] = None
        
        print(f"✅ Generated collective images for {len(image_results)} customers")
        return image_results
    
    def save_outputs(self, enriched_profiles: Dict[str, Any], 
                    narrative_results: Dict[str, Any], 
                    image_results: Dict[str, Any],
                    breed_predictions: Dict[str, Any] = None):
        """Save all outputs to the Output directory structure."""
        print("\n💾 Saving outputs...")
        
        for customer_id in enriched_profiles.keys():
            # Create customer directory
            customer_dir = self.output_dir / customer_id
            customer_dir.mkdir(exist_ok=True)
            
            # Handle new structure where pets data might be nested
            customer_data = enriched_profiles[customer_id]
            if isinstance(customer_data, dict) and 'pets' in customer_data:
                pets_data = customer_data['pets']
                customer_confidence_score = customer_data.get('cust_confidence_score', 0.0)
            else:
                # Handle old structure for backward compatibility
                pets_data = customer_data
                customer_confidence_score = 0.0
            
            # Save enriched pet profile JSON (include customer confidence score and flags)
            profile_data = {
                **pets_data,
                'cust_confidence_score': customer_confidence_score,
                'gets_playback': customer_data.get('gets_playback', False),
                'gets_personalized': customer_data.get('gets_personalized', False)
            }
            
            # Handle pet count analysis metadata from enhanced detection
            if '_pet_count_analysis' in pets_data:
                pet_count_analysis = pets_data.pop('_pet_count_analysis')
                profile_data['pet_count_analysis'] = {
                    'original_counts': pet_count_analysis.get('original_counts', {}),
                    'detected_counts': pet_count_analysis.get('detected_counts', {}),
                    'updated_counts': pet_count_analysis.get('updated_counts', {}),
                    'additional_pets_detected': len(pet_count_analysis.get('additional_pets', []))
                }
            profile_path = customer_dir / "enriched_pet_profile.json"
            with open(profile_path, 'w') as f:
                json.dump(profile_data, f, indent=2)
            
            # Save letters (only for personalized playback)
            if narrative_results[customer_id] and 'collective_letter' in narrative_results[customer_id]:
                letters_path = customer_dir / "pet_letters.txt"
                with open(letters_path, 'w') as f:
                    f.write(f"Collective Letter from All Pets for Customer {customer_id}\n")
                    f.write("=" * 60 + "\n\n")
                    f.write(narrative_results[customer_id]['collective_letter'])
                    f.write("\n\n")
            
            # Save visual prompt (only for personalized playback)
            if narrative_results[customer_id] and 'collective_visual_prompt' in narrative_results[customer_id]:
                visual_prompt_path = customer_dir / "visual_prompt.txt"
                with open(visual_prompt_path, 'w') as f:
                    f.write(f"Visual Prompt for Customer {customer_id}\n")
                    f.write("=" * 60 + "\n\n")
                    f.write(narrative_results[customer_id]['collective_visual_prompt'])
                    f.write("\n\n")
            
            # Save personality badge information (only for personalized playback)
            if narrative_results[customer_id] and 'personality_badge' in narrative_results[customer_id]:
                badge_info = narrative_results[customer_id]['personality_badge']
                if badge_info:
                    badge_path = customer_dir / "personality_badge.json"
                    with open(badge_path, 'w') as f:
                        json.dump(badge_info, f, indent=2)
                    
                    # Copy the badge image if it exists
                    badge_icon = badge_info.get('icon_png', '')
                    if badge_icon:
                        source_badge_path = Path("Agents/Narrative_Generation_Agent") / badge_icon
                        if source_badge_path.exists():
                            dest_badge_path = customer_dir / badge_icon
                            shutil.copy2(source_badge_path, dest_badge_path)
                            print(f"    🏆 Saved personality badge: {badge_info.get('badge', 'Unknown')}")
            
            # Save ZIP aesthetics information (only for personalized playback)
            if narrative_results[customer_id] and 'zip_aesthetics' in narrative_results[customer_id]:
                zip_aesthetics = narrative_results[customer_id]['zip_aesthetics']
                if zip_aesthetics:
                    zip_aesthetics_path = customer_dir / "zip_aesthetics.json"
                    with open(zip_aesthetics_path, 'w') as f:
                        json.dump(zip_aesthetics, f, indent=2)
                    print(f"    🗺️ Saved ZIP aesthetics: {zip_aesthetics.get('visual_style', 'Unknown')}, {zip_aesthetics.get('color_texture', 'Unknown')}, {zip_aesthetics.get('art_style', 'Unknown')}")
            
            # Save consolidated queries for ALL customers (both generic and personalized)
            if customer_data.get('gets_playback', False):
                try:
                    # Get all 6 query data from cache
                    query_data = self._get_cached_customer_data(customer_id, query_keys=[
                        'get_amt_donated',
                        'get_cudd_month', 
                        'get_total_months',
                        'get_autoship_savings',
                        'get_most_ordered',
                        'get_yearly_food_count'
                    ])
                    
                    # Save consolidated queries to single JSON file
                    self._save_consolidated_queries(customer_id, query_data, customer_dir)
                        
                except Exception as e:
                    print(f"    ⚠️ Error saving consolidated queries for customer {customer_id}: {e}")
            
            # Save breed predictions if available
            if breed_predictions and customer_id in breed_predictions:
                breed_path = customer_dir / "predicted_breed.json"
                with open(breed_path, 'w') as f:
                    json.dump(breed_predictions[customer_id], f, indent=2)
                
                # Handle new simplified format
                if isinstance(breed_predictions[customer_id], dict) and 'pet_name' in breed_predictions[customer_id]:
                    # New simplified format - single prediction
                    pet_name = breed_predictions[customer_id]['pet_name']
                    predicted_breed = breed_predictions[customer_id]['predicted_breed']
                    # Handle nested confidence structure
                    if 'prediction' in breed_predictions[customer_id] and 'confidence' in breed_predictions[customer_id]['prediction']:
                        confidence = breed_predictions[customer_id]['prediction']['confidence'].get('score', 0)
                    else:
                        confidence = breed_predictions[customer_id].get('confidence_score', 0)
                    print(f"    🐕 Saved breed prediction for {pet_name}: {predicted_breed} (confidence: {confidence})")
                else:
                    # Old format - multiple predictions
                    print(f"    🐕 Saved breed predictions for {len(breed_predictions[customer_id])} pets")
            
            # Save collective image (handle both URL and base64 data)
            if customer_id in image_results and image_results[customer_id]:
                images_dir = customer_dir / "images"
                images_dir.mkdir(exist_ok=True)
                
                try:
                    image_path = images_dir / "collective_pet_portrait.png"
                    
                    if isinstance(image_results[customer_id], str):
                        # URL response - download the image
                        response = requests.get(image_results[customer_id])
                        if response.status_code == 200:
                            with open(image_path, 'wb') as f:
                                f.write(response.content)
                            print(f"    💾 Saved collective image for all pets")
                        else:
                            print(f"    ❌ Failed to download image for customer {customer_id} (Status: {response.status_code})")
                    elif isinstance(image_results[customer_id], bytes):
                        # Base64 response - save directly
                        with open(image_path, 'wb') as f:
                            f.write(image_results[customer_id])
                        print(f"    💾 Saved collective image for all pets")
                    else:
                        print(f"    ❌ Unknown image data type for customer {customer_id}")
                except Exception as e:
                    print(f"    ❌ Error saving collective image: {e}")
            
            print(f"  ✅ Saved outputs for customer {customer_id}")
    
    def _save_consolidated_queries(self, customer_id: str, customer_data: Dict[str, Any], customer_dir: Path):
        """Save all 6 query outputs into a single JSON file named with the customer ID."""
        try:
            consolidated_data = {}
            
            # 1. Amount Donated
            donation_results = customer_data.get('get_amt_donated', [])
            amt_donated = 0.0
            if donation_results and isinstance(donation_results, list):

                
                try:
                    amt = donation_results[0].get('AMT_DONATED')
                    if amt is not None:
                        amt_donated = float(amt)
                except Exception:
                    amt_donated = 0.0
            consolidated_data['amount_donated'] = amt_donated
            
            # 2. Cuddliest Month
            cuddliest_results = customer_data.get('get_cudd_month', [])
            cuddliest_month = None
            if cuddliest_results and isinstance(cuddliest_results, list):
                try:
                    month = cuddliest_results[0].get('MONTH')
                    if month:
                        cuddliest_month = month
                except Exception:
                    cuddliest_month = None
            consolidated_data['cuddliest_month'] = cuddliest_month
            
            # 3. Total Months
            months_results = customer_data.get('get_total_months', [])
            months_with_chewy = None
            if months_results and isinstance(months_results, list):
                try:
                    months = months_results[0].get('MONTHS_WITH_CHEWY')
                    if months is not None:
                        months_with_chewy = int(months)
                except Exception:
                    months_with_chewy = None
            consolidated_data['total_months'] = months_with_chewy
            
            # 4. Autoship Savings
            autoship_results = customer_data.get('get_autoship_savings', [])
            amt_saved = 0.0
            if autoship_results and isinstance(autoship_results, list):
                try:
                    savings = autoship_results[0].get('LIFETIME_SAVINGS')
                    if savings is not None:
                        amt_saved = float(savings)
                except Exception:
                    amt_saved = 0.0
            consolidated_data['autoship_savings'] = amt_saved
            
            # 5. Most Ordered Product
            most_reordered_results = customer_data.get('get_most_ordered', [])
            most_reordered_product = None
            if most_reordered_results and isinstance(most_reordered_results, list):
                try:
                    product = most_reordered_results[0].get('NAME')
                    if product:
                        most_reordered_product = product
                except Exception:
                    most_reordered_product = None
            consolidated_data['most_ordered'] = most_reordered_product
            
            # 6. Yearly Food Count
            yearly_food_results = customer_data.get('get_yearly_food_count', [])
            yearly_food_count = None
            if yearly_food_results and isinstance(yearly_food_results, list):
                try:
                    # Get the total lbs consumed by customer from the first row
                    total_lbs = yearly_food_results[0].get('TOTAL_LBS_CONSUMED_BY_CUSTOMER')
                    if total_lbs is not None:
                        yearly_food_count = float(total_lbs)
                except Exception:
                    yearly_food_count = None
            consolidated_data['yearly_food_count'] = yearly_food_count
            
            # Save consolidated data to single JSON file
            consolidated_path = customer_dir / f"{customer_id}.json"
            with open(consolidated_path, 'w') as f:
                json.dump(consolidated_data, f, indent=2, cls=DecimalEncoder)
            
            print(f"    📊 Saved consolidated queries to {customer_id}.json")
            
        except Exception as e:
            print(f"    ❌ Error saving consolidated queries for customer {customer_id}: {e}")
    
    def run_unknowns_analyzer(self, customer_ids: List[str] = None):
        """Run the Unknowns Analyzer to identify unknown attributes in pet profile data."""
        print("\n🔍 Running Unknowns Analyzer...")
        try:
            analyzer = UnknownsAnalyzer(self.snowflake_connector)
            analyzer.pipeline = self  # Pass pipeline reference for cached data access
            
            # If no specific customers provided, analyze all processed customers
            if not customer_ids:
                # Get all customer directories that have enriched profiles
                customer_ids = []
                for customer_dir in self.output_dir.iterdir():
                    if customer_dir.is_dir() and customer_dir.name.isdigit():
                        profile_path = customer_dir / "enriched_pet_profile.json"
                        if profile_path.exists():
                            customer_ids.append(customer_dir.name)
            
            total_unknowns = 0
            customers_with_unknowns = 0
            
            for customer_id in customer_ids:
                analysis_results = analyzer.analyze_single_customer(customer_id, self.output_dir)
                if analysis_results and analysis_results['total_unknowns'] > 0:
                    # Save unknowns.json in the customer's directory
                    customer_dir = self.output_dir / customer_id
                    unknowns_path = customer_dir / "unknowns.json"
                    success = analyzer.save_unknowns_json(analysis_results, unknowns_path)
                    
                    if success:
                        total_unknowns += analysis_results['total_unknowns']
                        customers_with_unknowns += 1
                        print(f"  ✅ Customer {customer_id}: {analysis_results['total_unknowns']} unknowns")
                        
                        # Print details for each pet with unknowns
                        for pet_name, pet_unknowns in analysis_results['unknown_attributes'].items():
                            print(f"    🐾 {pet_name}:")
                            if pet_unknowns['unknown_fields']:
                                print(f"      Unknown fields: {', '.join(pet_unknowns['unknown_fields'])}")
                    else:
                        print(f"  ❌ Failed to save unknowns analysis for customer {customer_id}")
                else:
                    print(f"  ✅ Customer {customer_id}: No unknown attributes found")
            
            if customers_with_unknowns > 0:
                print(f"\n📊 Unknowns Analysis Summary:")
                print(f"   Customers with unknowns: {customers_with_unknowns}")
                print(f"   Total unknown attributes: {total_unknowns}")
            else:
                print(f"\n✅ No unknown attributes found in any customer profiles")
                
        except Exception as e:
            print(f"❌ Error running unknowns analyzer: {e}")

    def run_food_consumption_analyzer(self, customer_ids: List[str] = None):
        """Run the Food Consumption Analyzer to generate fun facts about food consumption."""
        print("\n🍽️ Running Food Consumption Analyzer...")
        
        try:
            # Import the food consumption analyzer
            from Agents.Review_and_Order_Intelligence_Agent.food_consumption_analyzer import generate_food_fun_fact_json
            
            # If no specific customers provided, analyze all processed customers
            if not customer_ids:
                # Get all customer directories that have enriched profiles
                customer_ids = []
                for customer_dir in self.output_dir.iterdir():
                    if customer_dir.is_dir() and customer_dir.name.isdigit():
                        profile_path = customer_dir / "enriched_pet_profile.json"
                        if profile_path.exists():
                            customer_ids.append(customer_dir.name)
            
            customers_analyzed = 0
            
            for customer_id in customer_ids:
                try:
                    print(f"  🍖 Analyzing food consumption for customer {customer_id}...")
                    
                    # Get food consumption data from cached data
                    customer_data = self._get_all_customer_data(customer_id)
                    food_data = customer_data.get('get_yearly_food_count', [])
                    
                    # Get customer zip code for location-based fun facts from cached data
<<<<<<< HEAD
                    address_data = self._get_cached_customer_address(customer_id)
                    zip_code = address_data.get('zip_code', '') if address_data else None
=======
                    address_data = customer_data.get('get_cust_zipcode', [])
                    zip_code = address_data[0].get('CUSTOMER_ADDRESS_ZIP') if address_data and len(address_data) > 0 else None
>>>>>>> 90a717b9
                    
                    if food_data and len(food_data) > 0:
                        # Generate food fun facts with location data
                        food_fun_fact_json = generate_food_fun_fact_json(food_data, zip_code)
                        
                        # Save to customer directory
                        customer_dir = self.output_dir / customer_id
                        food_fun_fact_path = customer_dir / "food_fun_fact.json"
                        
                        with open(food_fun_fact_path, 'w') as f:
                            f.write(food_fun_fact_json)
                        
                        # Parse the JSON to get the message for display
                        import json
                        analysis_data = json.loads(food_fun_fact_json)
                        total_lbs = analysis_data.get('total_food_lbs', 0)
                        
                        print(f"    ✅ Generated food fun facts: {total_lbs} lbs consumed")
                        customers_analyzed += 1
                    else:
                        print(f"    ⚠️ No food consumption data found for customer {customer_id}")
                        
                except Exception as e:
                    print(f"    ❌ Error analyzing food consumption for customer {customer_id}: {e}")
            
            if customers_analyzed > 0:
                print(f"\n🍽️ Food Consumption Analysis Summary:")
                print(f"   Customers analyzed: {customers_analyzed}")
                print(f"   Food fun facts generated and saved to food_fun_fact.json files")
            else:
                print(f"\n⚠️ No food consumption data found for any customers")
                
        except Exception as e:
            print(f"❌ Error running food consumption analyzer: {e}")

    def run_pipeline(self, customer_ids: List[str] = None):
        """Run the complete pipeline for specified customers or all customers."""
        print("🚀 Starting Chewy Playback Pipeline (Unified)")
        print("=" * 50)
        try:
            # Clear cache to ensure fresh data
            self.clear_cache()
            # Step 1: Preprocess data
            self.preprocess_data()
            # Step 2: Run Intelligence Agent (Review-based or Order-based)
            enriched_profiles = self.run_intelligence_agent(customer_ids)

            # Prepare per-customer outputs
            narrative_results = {}
            image_results = {}
            breed_predictions = {}
            eligible_for_narrative = []
            
            for customer_id, profile in enriched_profiles.items():
                gets_playback = profile.get('gets_playback', False)
                gets_personalized = profile.get('gets_personalized', False)
                
                print(f"\n🎯 Processing customer {customer_id}: gets_playback={gets_playback}, gets_personalized={gets_personalized}")
                
                if not gets_playback:
                    print(f"  ⏭️ Skipping further processing for customer {customer_id} (no playback)")
                    # Initialize empty results for customers with no playback
                    narrative_results[customer_id] = {}
                    image_results[customer_id] = None
                    breed_predictions[customer_id] = {}
                    continue
                
                # Determine which queries to run
                if gets_personalized:
                    # Personalized playback: only run queries needed for full pipeline
                    query_keys = [
                        'get_cust_orders',
                        'get_pet_profiles',
                        'get_cust_reviews',
                        'get_cust_zipcode',
                        'get_yearly_food_count'
                    ]
                    print(f"  🎨 Running personalized playback queries for customer {customer_id}")
                else:
                    # Generic playback: only run queries needed for generic outputs
                    query_keys = [
                        'get_amt_donated',
                        'get_cudd_month',
                        'get_total_months',
                        'get_autoship_savings',
                        'get_most_ordered',
                        'get_yearly_food_count'
                    ]
                    print(f"  📊 Running generic playback queries for customer {customer_id}")
                
                # Run breed predictor only for customers with playback
                print(f"  🐕 Running breed predictor for customer {customer_id}")
                breed_pred = self.run_breed_predictor_agent({customer_id: profile})
                breed_predictions[customer_id] = breed_pred.get(customer_id, {})
                
                if gets_personalized:
                    # Run narrative and image generation for personalized playback
                    print(f"  ✍️ Running narrative generation for customer {customer_id}")
                    narrative = self.run_narrative_generation_agent({customer_id: profile})
                    narrative_results[customer_id] = narrative.get(customer_id, {})
                    
                    print(f"  🎨 Running image generation for customer {customer_id}")
                    image = self.run_image_generation_agent({customer_id: narrative_results[customer_id]})
                    image_results[customer_id] = image.get(customer_id, None)
                    eligible_for_narrative.append(customer_id)
                else:
                    # Generic playback: no narrative/image/badge, just run required queries
                    print(f"  📊 Running generic playback queries for customer {customer_id}")
                    narrative_results[customer_id] = {}
                    image_results[customer_id] = None
                    # Run only the required queries for generic playback
                    customer_data = self._get_cached_customer_data(customer_id, query_keys=query_keys)
                    # ... (rest of the code for generic playback outputs remains unchanged)
            # Step 6: Save all outputs
            self.save_outputs(enriched_profiles, narrative_results, image_results, breed_predictions)
            # Ensure output folder and default profile for customers with no data
            if customer_ids:
                for customer_id in customer_ids:
                    if customer_id not in enriched_profiles:
                        customer_dir = self.output_dir / str(customer_id)
                        customer_dir.mkdir(exist_ok=True)
                        default_profile = {
                            "pets": {},
                            "cust_confidence_score": 0.0,
                            "gets_playback": False,
                            "gets_personalized": False
                        }
                        profile_path = customer_dir / "enriched_pet_profile.json"
                        with open(profile_path, 'w') as f:
                            json.dump(default_profile, f, indent=2)
            # Run unknowns analyzer and food consumption analyzer only for customers with playback
            playback_customer_ids = [cid for cid, profile in enriched_profiles.items() if profile.get('gets_playback', False)]
            
            if playback_customer_ids:
                print(f"\n🔍 Running analyzers for {len(playback_customer_ids)} customers with playback...")
                # Run unknowns analyzer after saving outputs
                self.run_unknowns_analyzer(playback_customer_ids)
                # Run food consumption analyzer after unknowns analyzer
                self.run_food_consumption_analyzer(playback_customer_ids)
            else:
                print(f"\n⏭️ Skipping analyzers - no customers eligible for playback")
            # Show cache statistics
            cache_stats = self.get_cache_stats()
            print(f"\n📊 Cache Statistics:")
            print(f"   Customers cached: {cache_stats['cached_customers']}")
            print(f"   Queries saved: {cache_stats['total_queries_saved']}")
            print("\n🎉 Pipeline completed successfully!")
            print(f"📁 Check the 'Output' directory for results")
        except Exception as e:
            print(f"\n❌ Pipeline failed: {e}")
            raise


def main():
    """Main function to run the pipeline."""
    import argparse
    
    parser = argparse.ArgumentParser(description="Chewy Playback Pipeline (Unified)")
    parser.add_argument("--customers", nargs="+", help="Specific customer IDs to process")
    parser.add_argument("--api-key", help="OpenAI API key (optional, can use environment variable)")
    
    args = parser.parse_args()
    
    try:
        # Initialize pipeline
        pipeline = ChewyPlaybackPipeline(openai_api_key=args.api_key)
        
        # Run pipeline
        pipeline.run_pipeline(customer_ids=args.customers)
        
    except Exception as e:
        print(f"Error: {e}")
        sys.exit(1)


if __name__ == "__main__":
    main() <|MERGE_RESOLUTION|>--- conflicted
+++ resolved
@@ -1524,13 +1524,8 @@
                     food_data = customer_data.get('get_yearly_food_count', [])
                     
                     # Get customer zip code for location-based fun facts from cached data
-<<<<<<< HEAD
                     address_data = self._get_cached_customer_address(customer_id)
                     zip_code = address_data.get('zip_code', '') if address_data else None
-=======
-                    address_data = customer_data.get('get_cust_zipcode', [])
-                    zip_code = address_data[0].get('CUSTOMER_ADDRESS_ZIP') if address_data and len(address_data) > 0 else None
->>>>>>> 90a717b9
                     
                     if food_data and len(food_data) > 0:
                         # Generate food fun facts with location data
